--- conflicted
+++ resolved
@@ -5,6 +5,8 @@
  * License, v. 2.0. If a copy of the MPL was not distributed with this
  * file, You can obtain one at http://mozilla.org/MPL/2.0/.
  */
+
+use std::fmt::Display;
 
 use log::{debug, error};
 use nom::{
@@ -35,6 +37,15 @@
 impl From<MemData> for Directive {
     fn from(value: MemData) -> Self {
         Directive::Data(value)
+    }
+}
+
+impl Display for Directive {
+    fn fmt(&self, f: &mut std::fmt::Formatter<'_>) -> std::fmt::Result {
+        match self {
+            Directive::Data(memdata) => write!(f, "{memdata}"),
+            Directive::EqvLabel(label, imm) => write!(f, ".eqv {label}, {imm}"),
+        }
     }
 }
 
@@ -293,12 +304,7 @@
 
         match parsed {
             (None, Some(direct)) => {
-<<<<<<< HEAD
                 debug!("Parsed data '{direct}'");
-                align_data(&direct, &mut next_free_ptr, &mut dir_list);
-                next_free_ptr += handle_label_refs_count(&direct, symbol_map);
-                dir_list.push(direct);
-=======
                 match direct {
                     Directive::Data(data) => {
                         align_data(&data, &mut next_free_ptr, &mut dir_list);
@@ -312,7 +318,6 @@
                         };
                     },
                 }
->>>>>>> ba864c2d
             },
             (Some(label), None) => {
                 debug!("Parsed label '{label}'");
@@ -322,16 +327,7 @@
                 };
             },
             (Some(label), Some(direct)) => {
-<<<<<<< HEAD
                 debug!("Parsed label '{label}' and data '{direct}'");
-                align_data(&direct, &mut next_free_ptr, &mut dir_list);
-                if let Err(e) = handle_label_defs(label, symbol_map, LabelType::Data, next_free_ptr) {
-                    error!("{e}");
-                    std::process::exit(1)
-                };
-                next_free_ptr += handle_label_refs_count(&direct, symbol_map);
-                dir_list.push(direct);
-=======
                 match direct {
                     Directive::Data(data) => {
                         align_data(&data, &mut next_free_ptr, &mut dir_list);
@@ -349,7 +345,6 @@
                         };
                     },
                 }
->>>>>>> ba864c2d
             },
             (None, None) => {
                 error!("Specified .data section without .text section!");
