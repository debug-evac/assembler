--- conflicted
+++ resolved
@@ -458,17 +458,10 @@
         value(InstrType::Reg3(IntermediateOp::Sra), tag("sra")),
 
         value(InstrType::Reg3(IntermediateOp::Div), tag("div")),
-<<<<<<< HEAD
-        value(InstrType::Reg3(IntermediateOp::Mul), tag("mul")),
-        value(InstrType::Reg3(IntermediateOp::Mulhsu), tag("mulhsu")),
-        value(InstrType::Reg3(IntermediateOp::Mulhu), tag("mulhu")),
-        value(InstrType::Reg3(IntermediateOp::Mulh), tag("mulh")),
-=======
         value(InstrType::Reg3(IntermediateOp::Mulhsu), tag("mulhsu")),
         value(InstrType::Reg3(IntermediateOp::Mulhu), tag("mulhu")),
         value(InstrType::Reg3(IntermediateOp::Mulh), tag("mulh")),
         value(InstrType::Reg3(IntermediateOp::Mul), tag("mul")),
->>>>>>> 37a040b4
         value(InstrType::Reg3(IntermediateOp::Remu), tag("remu")),
 
         value(InstrType::Reg3(IntermediateOp::Xnor), tag("xnor")),
