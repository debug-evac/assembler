--- conflicted
+++ resolved
@@ -331,15 +331,8 @@
                 subs.mul_defined();
             };
             static LABEL: &str = "_MUL";
-<<<<<<< HEAD
-            if !symbol_map.crt_or_ref_label(&LABEL.to_string(), true) {
-                local_ref_set.insert(LABEL.to_string());
-            };
+            symbol_map.crt_or_ref_label(&LABEL.to_string());
         },*/
-=======
-            symbol_map.crt_or_ref_label(&LABEL.to_string());
-        },
->>>>>>> 44817955
         MacroInstr::Divn(_, _, _) => {
             if let Some(subs) = subroutines {
                 subs.div_defined();
@@ -1108,28 +1101,18 @@
 
         label = LabelElem::new_refd("END".to_string());
         label.set_scope(true);
-<<<<<<< HEAD
         label.set_def(7);
-        //label.set_def(10);
-=======
-        label.set_def(9);
->>>>>>> 44817955
+        //label.set_def(9);
         let _ = symbols.insert_label(label);
 
         /*label = LabelElem::new_refd("_MUL".to_string());
         label.set_scope(true);
         let _ = symbols.insert_label(label);*/
         
-<<<<<<< HEAD
         /*let correct_vec: Vec<Operation> = vec![
-                                                 Operation::LablInstr(Cow::from("START"), Instruction::Lui(Reg::G4, 0)),
-                                                 Operation::from(Instruction::Addi(Reg::G4, Reg::G4, 16)),
-=======
-        let correct_vec: Vec<Operation> = vec![
                                                  //Operation::LablInstr(Cow::from("START"), Instruction::Lui(Reg::G4, 16)),
                                                  //Operation::from(Instruction::Addi(Reg::G4, Reg::G4, 16)),
                                                  Operation::LablInstr(Cow::from("START"), Instruction::Addi(Reg::G4, Reg::G0, 16)),
->>>>>>> 44817955
                                                  Operation::from(Instruction::Addi(Reg::G3, Reg::G4, 0)),
                                                  Operation::LablMacro(Cow::from("MUL"), MacroInstr::Beq(Reg::G3, Reg::G4, "END".to_string())),
                                                  Operation::from(Instruction::Addi(Reg::G10, Reg::G4, 0)),
@@ -1185,33 +1168,20 @@
 
         label = LabelElem::new_refd("__6".to_string());
         label.set_scope(false);
-<<<<<<< HEAD
         label.set_def(7);
-        //label.set_def(10);
-=======
-        label.set_def(9);
->>>>>>> 44817955
+        //label.set_def(9);
         let _ = symbols.insert_label(label);
 
         label = LabelElem::new_refd("__7".to_string());
         label.set_scope(false);
-<<<<<<< HEAD
         label.set_def(8);
-        //label.set_def(11);
+        //label.set_def(10);
         let _ = symbols.insert_label(label);
         
         /*let correct_vec: Vec<Operation> = vec![
-                                                 Operation::Instr(Instruction::Lui(Reg::G4, 0)),
-                                                 Operation::from(Instruction::Addi(Reg::G4, Reg::G4, 16)),
-=======
-        label.set_def(10);
-        let _ = symbols.insert_label(label);
-        
-        let correct_vec: Vec<Operation> = vec![
                                                  //Operation::Instr(Instruction::Lui(Reg::G4, 16)),
                                                  //Operation::from(Instruction::Addi(Reg::G4, Reg::G4, 16)),
                                                  Instruction::Addi(Reg::G4, Reg::G0, 16).into(),
->>>>>>> 44817955
                                                  Operation::from(Instruction::Addi(Reg::G3, Reg::G4, 0)),
                                                  Operation::Macro(MacroInstr::Beq(Reg::G3, Reg::G4, "__6".to_string())),
                                                  Operation::LablInstr(Cow::from("__3"), Instruction::Addi(Reg::G10, Reg::G4, 0)),
