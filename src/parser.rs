/*
 * Copyright (c) 2023 Steven Becker
 *
 * This Source Code Form is subject to the terms of the Mozilla Public
 * License, v. 2.0. If a copy of the MPL was not distributed with this
 * file, You can obtain one at http://mozilla.org/MPL/2.0/.
 */

mod instructions;
mod literals;

use nom::{
    IResult,
    branch::alt,
    combinator::{
        map,
        success,
    },
    character::complete::{
        multispace0,
        multispace1, 
    },
    sequence::{
        pair,
        separated_pair
    }
};
use std::cmp::Ordering;
use std::collections::{HashSet, BTreeMap};
use std::borrow::Cow;

use self::{
    literals::{
        parse_label_definition,
        parse_label_definition_priv
    },
    instructions::parse_instruction
};
use crate::common::*;

<<<<<<< HEAD
=======
#[derive(Clone, Debug)]
enum IntermediateOp {
    Call,
    Tail,
    Jal,
    J,
    Jr,
    Jalr,
    Lui,
    Auipc,
    Li,
    Mv,
    Addi,
    Slti,
    Sltiu,
    Xori,
    Ori,
    Andi,
    Srr,
    Slr,
    Add,
    Sub,
    Xor,
    Or,
    And,
    Slt,
    Sltu,
    Sll,
    Srl,
    Sra,
    Div,
    Mul,
    Remu,
    Xnor,
    Nor,
    Equal,
    Push,
    Pop,
    La
}

>>>>>>> 5d5fe9fc
pub struct Subroutines {
    code_str_vec: HashSet<String>
}

impl Subroutines {
    const MUL_SUB: &'static str = r#"
_MUL:
    addi a7, zero, 0
    addi a6, zero, 1
    mv a2, a0
    mv a3, a1
    mv a0, zero
    mv a1, zero
    blt a2, a3, 32
    and a4, a6, a3
    beq a4, zero, 12
    sll a5, a2, a7
    add a0, a0, a5
    addi a7, a7, 1
    slli a6, a6, 1
    bge a3, a6, -24
    ret
    and a4, a6, a2
    beq a4, zero, 12
    sll a5, a3, a7
    add a0, a0, a5
    addi a7, a7, 1
    slli a6, a6, 1
    bge a2, a6, -24
    ret
"#;
    const DIV_SUB: &'static str = r#"
_DIV:
    addi a7, zero, 1
    mv a2, a0
    mv a3, a1
    mv a0, zero
    mv a1, zero
    bne a2, a3, 16
    slli a3, a3, 1
    sub a2, a2, a3
    add a0, a0, a7
    blt a2, a3, 40
    slli a3, a3, 1
    slli a7, a7, 1
    blt a3, a2, -8
    srli a3, a3, 1
    srli a7, a7, 1
    sub a2, a2, a3
    add a0, a0, a7
    bne a2, zero, -32
    beq zero, zero, 44
    srli a3, a3, 1
    srli a7, a7, 1
    blt a2, a3, -8
    slli a3, a3, 1
    slli a7, a7, 1
    beq a2, a3, 8
    srli a3, a3, 1
    srli a7, a7, 1
    sub a2, a2, a3
    add a0, a0, a7
    bne a2, zero, -80
    ret
"#;

//just one direction
    const REMU_SUB: &'static str = r#"
_REMU:
    addi a7, zero, 1
    mv a2, a0
    mv a3, a1
    mv a0, zero
    mv a1, zero
    bne a2, a3, 16
    slli a3, a3, 1
    sub a2, a2, a3
    add a0, a0, a7
    blt a2, a3, 40
    slli a3, a3, 1
    slli a7, a7, 1
    blt a3, a2, -8
    srli a3, a3, 1
    srli a7, a7, 1
    sub a2, a2, a3
    add a0, a0, a7
    bne a2, zero, -32
    beq zero, zero, 48
    srli a3, a3, 1
    srli a7, a7, 1
    blt a2, a3, -8
    slli a3, a3, 1
    slli a7, a7, 1
    beq a2, a3, 8
    srli a3, a3, 1
    srli a7, a7, 1
    sub a2, a2, a3
    add a0, a0, a7
    blt a2, a3, 8
    bne a2, zero, -84
    mv a0, a2
    ret
"#;

    const SRR_SUB: &'static str = r#"
_SRR:
    sub a4, zero, a1
    srl a2, a0, a1
    sll a3, a0, a4
    or a0, a2, a3
    ret
"#;
    const SLR_SUB: &'static str = r#"
_SLR:
    sub a4, zero, a1
    sll a2, a0, a1
    srl a3, a0, a4
    or a0, a2, a3
    ret
"#;

    pub fn new() -> Self {
        let code_str_vec = HashSet::new();

        Subroutines{ code_str_vec }
    }

    pub fn mul_defined(&mut self) {
        self.code_str_vec.insert(Self::MUL_SUB.to_string());
    }

    pub fn div_defined(&mut self) {
        self.code_str_vec.insert(Self::DIV_SUB.to_string());
    }

    pub fn remu_defined(&mut self) {
        self.code_str_vec.insert(Self::REMU_SUB.to_string());
    }

    pub fn srr_defined(&mut self) {
        self.code_str_vec.insert(Self::SRR_SUB.to_string());
    }

    pub fn slr_defined(&mut self) {
        self.code_str_vec.insert(Self::SLR_SUB.to_string());
    }

    pub fn get_code(&self) -> Vec<String> {
        self.code_str_vec.iter().cloned().collect()
    }
}

#[derive(Debug, Clone)]
pub struct LabelInsertError {
    label: String,
}

impl LabelInsertError {
    #[allow(dead_code)]
    pub fn new(label: String) -> LabelInsertError {
        LabelInsertError { label }
    }
}

impl std::fmt::Display for LabelInsertError {
    fn fmt(&self, f: &mut std::fmt::Formatter) -> std::fmt::Result {
        write!(f, "{} already exists!", self.label)
    }
}

impl <'a> From<Instruction> for Operation<'a> {
    fn from(item: Instruction) -> Self {
        Operation::Instr(item)
    }
}

impl <'a> From<MacroInstr> for Operation<'a> {
    fn from(item: MacroInstr) -> Self {
        Operation::Macro(item)
    }
}

<<<<<<< HEAD
=======
fn parse_label_name(input: &str) -> IResult<&str, Cow<str>> {
    let (rest, parsed) = alpha1(input)?;
    let (rest, parsed_l) = alphanumeric0(rest)?;

    Ok((rest, Cow::from(format!("{}{}", parsed, parsed_l))))
}

fn parse_label_definition(input: &str) -> IResult<&str, Cow<str>> {
    let (rest, scope) = opt(tag("."))(input)?;
    let (rest, parsed) = parse_label_name(rest)?;
    let (rest, _) = tag(":")(rest)?;

    match scope {
        Some(local) => Ok((rest, Cow::from(local) + parsed)),
        None => Ok((rest, parsed))
    }
}

fn parse_label_definition_priv(input: &str) -> IResult<&str, Cow<str>> {
    let (rest, req_underscore) = tag("_")(input)?;
    let (rest, parsed) = parse_label_name(rest)?;
    let (rest, _) = tag(":")(rest)?;

    Ok((rest, Cow::from(req_underscore) + parsed))
}

fn from_hex(input: &str) -> Result<Imm, std::num::ParseIntError> {
    let num_str = input.to_lowercase();
    if let Some(number) = num_str.strip_suffix('u') {
        Imm::from_str_radix(number, 16)
    } else if let Some(number) = num_str.strip_suffix('s') {
        match Imm::from_str_radix(number, 16) {
            Ok(num) => {
                let num_zero = num.leading_zeros();
                let or_num = -1 << (i32::BITS - num_zero);
                Ok(num | or_num)
            },
            Err(e) => Err(e),
        }
    } else {
        Imm::from_str_radix(input, 16)
    }
}

fn from_binary(input: &str) -> Result<Imm, std::num::ParseIntError> {
    let num_str = input.to_lowercase();
    if let Some(number) = num_str.strip_suffix('u') {
        Imm::from_str_radix(number, 2)
    } else if let Some(number) = num_str.strip_suffix('s') {
        match Imm::from_str_radix(number, 2) {
            Ok(num) => {
                let num_zero = num.leading_zeros();
                let or_num = -1 << (i32::BITS - num_zero);
                Ok(num | or_num)
            },
            Err(e) => Err(e),
        }
    } else {
        Imm::from_str_radix(input, 2)
    }
}

fn parse_imm(input: &str) -> IResult<&str, Imm> {
    if let Ok((rest, Some(_))) = opt(tag_no_case::<&str, &str, nom::error::Error<&str>>("0x"))(input) {
        // Hexadecimal
        map_res(
            recognize(tuple((hex_digit1, opt(one_of("suSU"))))), 
            from_hex
        )(rest)
    } else if let Ok((rest, Some(_))) = opt(tag_no_case::<&str, &str, nom::error::Error<&str>>("0b"))(input) {
        // Binary
        map_res(
            recognize(tuple((is_a("01"), opt(one_of("suSU"))))), 
            from_binary
        )(rest)
    } else {
        // Decimal
        map_res(
            recognize(tuple((opt(tag("-")), digit1))),
            str::parse
        )(input)
    }
}

fn parse_reg(input: &str) -> IResult<&str, Reg> {
    let (rest, abs_reg) = opt(tag("x"))(input)?;

    match abs_reg {
        Some(_) => {
            let (rest, reg) = map_res(digit1, str::parse)(rest)?;
            let real_reg = Reg::num_to_enum(&reg);

            if real_reg == Reg::NA {
                println!("WARNING! Reg::NA RECEIVED! Rest = {}", rest);
                todo!("Implement own error!");
            } else {
                Ok((rest, real_reg))
            }
        },
        None => {
            let (rest, reg) = map_res(alphanumeric1, Reg::str_to_enum)(rest)?;

            Ok((rest, reg))
        },
    }
}

// ld x1,0x01 OR ld x1, 0x01
fn parse_seper(input: &str) -> IResult<&str, &str> {
    let (rest, not_needed) = tag(",")(input)?;
    let (rest, _) = opt(tag(" "))(rest)?;

    Ok((rest, not_needed))
}

fn parse_instr_args_seper(input: &str) -> IResult<&str, &str> {
    is_a(" \t")(input)
}

fn parse_macro_noparm(input: &str) -> IResult<&str, Operation> {
    let (rest, instr) = alt((
        value(Operation::Instr(Instruction::Addi(Reg::G0, Reg::G0, 0)), tag("nop")),
        value(Operation::Instr(Instruction::Jalr(Reg::G0, Reg::G1, 0)), tag("ret")),
    ))(input)?;

    Ok((rest, instr))
}

fn parse_macro_1labl(input: &str) -> IResult<&str, Operation> {
    let (rest, macro_in) = alt((
        value(IntermediateOp::Call, tag("call")),
        value(IntermediateOp::Tail, tag("tail")),

        value(IntermediateOp::Jal, tag("jal")),
        value(IntermediateOp::J, tag("j")),
    ))(input)?;
    let (rest, _) = parse_instr_args_seper(rest)?;
    let (rest, labl) = parse_label_name(rest)?;

    let instr = match macro_in {
        IntermediateOp::Call => MacroInstr::CallLabl(labl.to_string()).into(),
        IntermediateOp::Tail => MacroInstr::TailLabl(labl.to_string()).into(),
        IntermediateOp::J => MacroInstr::Jal(Reg::G0, labl.to_string()).into(),
        IntermediateOp::Jal => MacroInstr::Jal(Reg::G1, labl.to_string()).into(),

        op => panic!("[Error] Could not map parsed instruction to internal data structure: {:?}", op),
    };

    Ok((rest, instr))
}

fn parse_macro_1imm(input: &str) -> IResult<&str, Operation> {
    let (rest, macro_in) = alt((
        value(IntermediateOp::Call, tag("call")),
        value(IntermediateOp::Tail, tag("tail")),

        value(IntermediateOp::Jal, tag("jal")),
        value(IntermediateOp::J, tag("j")),
    ))(input)?;
    let (rest, _) = parse_instr_args_seper(rest)?;
    let (rest, imm) = parse_imm(rest)?;

    let instr = match macro_in {
        IntermediateOp::Call => MacroInstr::CallImm(imm).into(),
        IntermediateOp::Tail => MacroInstr::TailImm(imm).into(),
        IntermediateOp::J => Instruction::Jal(Reg::G0, imm).into(),
        IntermediateOp::Jal => Instruction::Jal(Reg::G1, imm).into(),
        op => panic!("[Error] Could not map parsed instruction to internal data structure: {:?}", op),
    };

    Ok((rest, instr))
}

fn parse_macro_1reg(input: &str) -> IResult<&str, Operation> {
    let (rest, macro_in) = alt((
        value(IntermediateOp::Jr, tag("jr")),
        value(IntermediateOp::Jalr, tag("jalr")),
    ))(input)?;
    let (rest, _) = parse_instr_args_seper(rest)?;
    let (rest, register) = parse_reg(rest)?;

    let instr = match macro_in {
        IntermediateOp::Jr => Instruction::Jalr(Reg::G0, register, 0),
        IntermediateOp::Jalr => Instruction::Jalr(Reg::G1, register, 0),
        op => panic!("[Error] Could not map parsed instruction to internal data structure: {:?}", op),
    };

    Ok((rest, instr.into()))
}

fn parse_macro_1labl1reg(input: &str) -> IResult<&str, Operation> {
    let (rest, inter) = alt((
        value(IntermediateOp::Lui, tag("lui")),
        value(IntermediateOp::Auipc, tag("auipc")),
        value(IntermediateOp::Jal, tag("jal")),
        value(IntermediateOp::La, tag("la")),
    ))(input)?;
    let (rest, _) = parse_instr_args_seper(rest)?;
    let (rest, args) = separated_pair(parse_reg, parse_seper, parse_label_name)(rest)?;

    let instr = match inter {
        IntermediateOp::Lui => MacroInstr::Lui(args.0, args.1.to_string()).into(),
        IntermediateOp::Auipc => MacroInstr::Auipc(args.0, args.1.to_string(), Part::None).into(),
        IntermediateOp::Jal => MacroInstr::Jal(args.0, args.1.to_string()).into(),
        IntermediateOp::La => MacroInstr::LaLabl(args.0, args.1.to_string()).into(),
        op => panic!("[Error] Could not map parsed instruction to internal data structure: {:?}", op),
    };

    Ok((rest, instr))
}

// ld x3, 0x30
fn parse_inst_1imm1reg(input: &str) -> IResult<&str, Operation> {
    let (rest, instr) = alt((
        value(IntermediateOp::Lui, tag("lui")),
        value(IntermediateOp::Auipc, tag("auipc")),
        value(IntermediateOp::Jal, tag("jal")),

        value(IntermediateOp::Li, tag("li")),
        value(IntermediateOp::La, tag("la")),
    ))(input)?;
    let (rest, _) = parse_instr_args_seper(rest)?;
    let (rest, args) = separated_pair(parse_reg, parse_seper, parse_imm)(rest)?;

    let instr = match instr {
        IntermediateOp::Lui => Instruction::Lui(args.0, args.1).into(),
        IntermediateOp::Auipc => Instruction::Auipc(args.0, args.1).into(),
        IntermediateOp::Jal => Instruction::Jal(args.0, args.1).into(),

        IntermediateOp::Li => MacroInstr::Li(args.0, args.1).into(),
        IntermediateOp::La => MacroInstr::LaImm(args.0, args.1).into(),

        op => panic!("[Error] Could not map parsed instruction to internal data structure: {:?}", op),
    };

    Ok((rest, instr))
}

fn parse_macro_2reg(input: &str) -> IResult<&str, Operation> {
    let (rest, instr) = (
        value(IntermediateOp::Mv, tag("mv"))
    )(input)?;
    let (rest, _) = parse_instr_args_seper(rest)?;
    let (rest, args) = separated_pair(parse_reg, parse_seper, parse_reg)(rest)?;

    let instr = match instr {
        IntermediateOp::Mv => Instruction::Addi(args.0, args.1, 0),
        op  => panic!("[Error] Could not map parsed instruction to internal data structure: {:?}", op),
    };

    Ok((rest, instr.into()))
}

fn parse_macro_1labl2reg(input: &str) -> IResult<&str, Operation> {
    let (rest, instr) = alt((
        value(MacroInstr::Beq(Reg::NA, Reg::NA, String::new()), tag("beq")),
        value(MacroInstr::Bne(Reg::NA, Reg::NA, String::new()), tag("bne")),
        value(MacroInstr::Bltu(Reg::NA, Reg::NA, String::new()), tag("bltu")),
        value(MacroInstr::Bgeu(Reg::NA, Reg::NA, String::new()), tag("bgeu")),
        value(MacroInstr::Blt(Reg::NA, Reg::NA, String::new()), tag("blt")),
        value(MacroInstr::Bge(Reg::NA, Reg::NA, String::new()), tag("bge")),

        value(MacroInstr::Jalr(Reg::NA, Reg::NA, String::new(), Part::None), tag("jalr")),

        value(MacroInstr::Slli(Reg::NA, Reg::NA, String::new()), tag("slli")),
        value(MacroInstr::Srli(Reg::NA, Reg::NA, String::new()), tag("srli")),
        value(MacroInstr::Srai(Reg::NA, Reg::NA, String::new()), tag("srai")),

        value(MacroInstr::Sb(Reg::NA, Reg::NA, String::new(), Part::None), tag("sb")),
        value(MacroInstr::Sh(Reg::NA, Reg::NA, String::new(), Part::None), tag("sh")),
        value(MacroInstr::Sw(Reg::NA, Reg::NA, String::new(), Part::None), tag("sw")),

        value(MacroInstr::Lbu(Reg::NA, Reg::NA, String::new()), tag("lbu")),
        value(MacroInstr::Lhu(Reg::NA, Reg::NA, String::new()), tag("lhu")),
        value(MacroInstr::Lb(Reg::NA, Reg::NA, String::new(), Part::None), tag("lb")),
        value(MacroInstr::Lh(Reg::NA, Reg::NA, String::new(), Part::None), tag("lh")),
        value(MacroInstr::Lw(Reg::NA, Reg::NA, String::new(), Part::None), tag("lw")),
    ))(input)?;
    let (rest, _) = parse_instr_args_seper(rest)?;
    let (rest, args) = tuple((parse_reg, parse_seper, parse_reg, parse_seper, parse_label_name))(rest)?;

    let instr = match instr {
        MacroInstr::Beq(_, _, _) => MacroInstr::Beq(args.0, args.2, args.4.to_string()),
        MacroInstr::Bne(_, _, _) => MacroInstr::Bne(args.0, args.2, args.4.to_string()),
        MacroInstr::Blt(_, _, _) => MacroInstr::Blt(args.0, args.2, args.4.to_string()),
        MacroInstr::Bltu(_, _, _) => MacroInstr::Bltu(args.0, args.2, args.4.to_string()),
        MacroInstr::Bge(_, _, _) => MacroInstr::Bge(args.0, args.2, args.4.to_string()),
        MacroInstr::Bgeu(_, _, _) => MacroInstr::Bgeu(args.0, args.2, args.4.to_string()),

        MacroInstr::Jalr(_, _, _, ir) => MacroInstr::Jalr(args.0, args.2, args.4.to_string(), ir),

        MacroInstr::Slli(_, _, _) => MacroInstr::Slli(args.0, args.2, args.4.to_string()),
        MacroInstr::Srli(_, _, _) => MacroInstr::Srli(args.0, args.2, args.4.to_string()),
        MacroInstr::Srai(_, _, _) => MacroInstr::Srai(args.0, args.2, args.4.to_string()),

        MacroInstr::Sb(_, _, _, ir) => MacroInstr::Sb(args.0, args.2, args.4.to_string(), ir),
        MacroInstr::Sh(_, _, _, ir) => MacroInstr::Sh(args.0, args.2, args.4.to_string(), ir),
        MacroInstr::Sw(_, _, _, ir) => MacroInstr::Sw(args.0, args.2, args.4.to_string(), ir),

        MacroInstr::Lb(_, _, _, ir) => MacroInstr::Lb(args.0, args.2, args.4.to_string(), ir),
        MacroInstr::Lbu(_, _, _) => MacroInstr::Lbu(args.0, args.2, args.4.to_string()),
        MacroInstr::Lh(_, _, _, ir) => MacroInstr::Lh(args.0, args.2, args.4.to_string(), ir),
        MacroInstr::Lhu(_, _, _) => MacroInstr::Lhu(args.0, args.2, args.4.to_string()),
        MacroInstr::Lw(_, _, _, ir) => MacroInstr::Lw(args.0, args.2, args.4.to_string(), ir),

        op => panic!("[Error] Could not map parsed instruction to internal data structure: {:?}", op),
    };

    Ok((rest, instr.into()))
}

fn parse_inst_1imm2reg_lw(input: &str) -> IResult<&str, Operation> {
    let (rest, instr) = alt((
        value(Instruction::Beq(Reg::NA, Reg::NA, 0), tag("beq")),
        value(Instruction::Bne(Reg::NA, Reg::NA, 0), tag("bne")),
        value(Instruction::Blt(Reg::NA, Reg::NA, 0), tag("blt")),
        value(Instruction::Bltu(Reg::NA, Reg::NA, 0), tag("bltu")),
        value(Instruction::Bge(Reg::NA, Reg::NA, 0), tag("bge")),
        value(Instruction::Bgeu(Reg::NA, Reg::NA, 0), tag("bgeu")),

        value(Instruction::Slli(Reg::NA, Reg::NA, 0), tag("slli")),
        value(Instruction::Srli(Reg::NA, Reg::NA, 0), tag("srli")),
        value(Instruction::Srai(Reg::NA, Reg::NA, 0), tag("srai")),

        value(Instruction::Sb(Reg::NA, Reg::NA, 0), tag("sb")),
        value(Instruction::Sh(Reg::NA, Reg::NA, 0), tag("sh")),
        value(Instruction::Sw(Reg::NA, Reg::NA, 0), tag("sw")),

        value(Instruction::Lb(Reg::NA, Reg::NA, 0), tag("lb")),
        value(Instruction::Lbu(Reg::NA, Reg::NA, 0), tag("lbu")),
        value(Instruction::Lh(Reg::NA, Reg::NA, 0), tag("lh")),
        value(Instruction::Lhu(Reg::NA, Reg::NA, 0), tag("lhu")),
        value(Instruction::Lw(Reg::NA, Reg::NA, 0), tag("lw")),
    ))(input)?;
    let (rest, _) = parse_instr_args_seper(rest)?;
    let (rest, args) = tuple((parse_reg, parse_seper, parse_reg, parse_seper, parse_imm))(rest)?;

    let instr = match instr {
        Instruction::Beq(_, _, _) => Instruction::Beq(args.0, args.2, args.4),
        Instruction::Bne(_, _, _) => Instruction::Bne(args.0, args.2, args.4),
        Instruction::Blt(_, _, _) => Instruction::Blt(args.0, args.2, args.4),
        Instruction::Bltu(_, _, _) => Instruction::Bltu(args.0, args.2, args.4),
        Instruction::Bge(_, _, _) => Instruction::Bge(args.0, args.2, args.4),
        Instruction::Bgeu(_, _, _) => Instruction::Bgeu(args.0, args.2, args.4),

        Instruction::Slli(_, _, _) => Instruction::Slli(args.0, args.2, args.4),
        Instruction::Srli(_, _, _) => Instruction::Srli(args.0, args.2, args.4),
        Instruction::Srai(_, _, _) => Instruction::Srai(args.0, args.2, args.4),

        Instruction::Sb(_, _, _) => Instruction::Sb(args.0, args.2, args.4),
        Instruction::Sh(_, _, _) => Instruction::Sh(args.0, args.2, args.4),
        Instruction::Sw(_, _, _) => Instruction::Sw(args.0, args.2, args.4),

        Instruction::Lb(_, _, _) => Instruction::Lb(args.0, args.2, args.4),
        Instruction::Lbu(_, _, _) => Instruction::Lbu(args.0, args.2, args.4),
        Instruction::Lh(_, _, _) => Instruction::Lh(args.0, args.2, args.4),
        Instruction::Lhu(_, _, _) => Instruction::Lhu(args.0, args.2, args.4),
        Instruction::Lw(_, _, _) => Instruction::Lw(args.0, args.2, args.4),

        _ => Instruction::NA
    };

    Ok((rest, instr.into()))
}

fn parse_inst_1imm2reg_up(input: &str) -> IResult<&str, Operation> {
    let (rest, instr) = alt((
        value(IntermediateOp::Addi, tag("addi")),

        value(IntermediateOp::Slti, tag("slti")),
        value(IntermediateOp::Sltiu, tag("sltiu")),

        value(IntermediateOp::Xori, tag("xori")),
        value(IntermediateOp::Ori, tag("ori")),
        value(IntermediateOp::Andi, tag("andi")),

        value(IntermediateOp::Jalr, tag("jalr")),

        value(IntermediateOp::Srr, tag("srr")),
        value(IntermediateOp::Slr, tag("slr"))
    ))(input)?;
    let (rest, _) = parse_instr_args_seper(rest)?;
    let (rest, args) = tuple((parse_reg, parse_seper, parse_reg, parse_seper, parse_imm))(rest)?;

    let instr = match instr {
        IntermediateOp::Addi => Instruction::Addi(args.0, args.2, args.4).into(),

        IntermediateOp::Slti => Instruction::Slti(args.0, args.2, args.4).into(),
        IntermediateOp::Sltiu => Instruction::Sltiu(args.0, args.2, args.4).into(),
        IntermediateOp::Xori => Instruction::Xori(args.0, args.2, args.4).into(),
        IntermediateOp::Ori => Instruction::Ori(args.0, args.2, args.4).into(),
        IntermediateOp::Andi => Instruction::Andi(args.0, args.2, args.4).into(),

        IntermediateOp::Jalr => Instruction::Jalr(args.0, args.2, args.4).into(),

        IntermediateOp::Srr => MacroInstr::Srr(args.0, args.2, args.4).into(),
        IntermediateOp::Slr => MacroInstr::Slr(args.0, args.2, args.4).into(),

        op => panic!("[Error] Could not map parsed instruction to internal data structure: {:?}", op),
    };

    Ok((rest, instr))
}

fn parse_inst_3reg(input: &str) -> IResult<&str, Operation> {
    let (rest, instr) = alt((
        value(IntermediateOp::Add, tag("add")),
        value(IntermediateOp::Sub, tag("sub")),

        value(IntermediateOp::Xor, tag("xor")),
        value(IntermediateOp::Or, tag("or")),
        value(IntermediateOp::And, tag("and")),

        value(IntermediateOp::Slt,tag("slt")),
        value(IntermediateOp::Sltu,tag("sltu")),

        value(IntermediateOp::Sll, tag("sll")),
        value(IntermediateOp::Srl, tag("srl")),
        value(IntermediateOp::Sra, tag("sra")),

        value(IntermediateOp::Div, tag("div")),
        value(IntermediateOp::Mul, tag("mul")),
        value(IntermediateOp::Remu, tag("remu")),

        value(IntermediateOp::Xnor, tag("xnor")),
        value(IntermediateOp::Equal, tag("eq")),
        value(IntermediateOp::Nor, tag("nor")),
    ))(input)?;
    let (rest, _) = parse_instr_args_seper(rest)?;
    let (rest, args) = tuple((parse_reg, parse_seper, parse_reg, parse_seper, parse_reg))(rest)?;

    let instr = match instr {
        IntermediateOp::Add => Instruction::Addn(args.0, args.2, args.4).into(),
        IntermediateOp::Sub => Instruction::Subn(args.0, args.2, args.4).into(),

        IntermediateOp::Xor => Instruction::Xor(args.0, args.2, args.4).into(),
        IntermediateOp::Or => Instruction::Or(args.0, args.2, args.4).into(),
        IntermediateOp::And => Instruction::And(args.0, args.2, args.4).into(),

        IntermediateOp::Slt => Instruction::Slt(args.0, args.2, args.4).into(),
        IntermediateOp::Sltu => Instruction::Sltu(args.0, args.2, args.4).into(),

        IntermediateOp::Sll => Instruction::Sll(args.0, args.2, args.4).into(),
        IntermediateOp::Srl => Instruction::Srl(args.0, args.2, args.4).into(),
        IntermediateOp::Sra => Instruction::Sra(args.0, args.2, args.4).into(),

        IntermediateOp::Div => MacroInstr::Divn(args.0, args.2, args.4).into(),
        IntermediateOp::Mul => MacroInstr::Muln(args.0, args.2, args.4).into(),
        IntermediateOp::Remu => MacroInstr::Remu(args.0, args.2, args.4).into(),

        IntermediateOp::Equal => Instruction::Equal(args.0, args.2, args.4).into(),
        IntermediateOp::Xnor => Instruction::Xnor(args.0, args.2, args.4).into(),
        IntermediateOp::Nor => todo!("Not implemented yet!"),

        op => panic!("[Error] Could not map parsed instruction to internal data structure: {:?}", op),
    };

    Ok((rest, instr))
}

fn parse_macro_multiarg(input: &str) -> IResult<&str, Operation> {
    let (rest, instr) = alt((
        value(IntermediateOp::Push, tag("push")),
        value(IntermediateOp::Pop, tag("pop")),
    ))(input)?;
    let (rest, _) = parse_instr_args_seper(rest)?;
    let (rest, args) = separated_list1(parse_seper, parse_reg)(rest)?;

    let instr = match instr {
        IntermediateOp::Push => MacroInstr::Push(args).into(),
        IntermediateOp::Pop => MacroInstr::Pop(args).into(),

        op => panic!("[Error] Could not map parsed instruction to internal data structure: {:?}", op),
    };

    Ok((rest, instr))
}

fn parse_instruction(input: &str) -> IResult<&str, Operation> {
    let (rest, op) = alt((
        parse_macro_noparm,
        parse_macro_1reg,
        parse_macro_2reg,
        parse_macro_1labl2reg,
        parse_inst_1imm2reg_lw,
        parse_macro_1labl,
        parse_macro_1imm,
        parse_macro_1labl1reg,
        parse_inst_1imm1reg,
        parse_inst_1imm2reg_up,
        parse_inst_3reg,
        parse_macro_multiarg
    ))(input)?;

    Ok((rest, op))
}

// TODO: Incoporate
/*let (rest, res) = alt((
    tuple((
        map(parse_label_definition, |s| Some(s)),
        multispace1,
        map(
            alt((
            parse_instruction,
            parse_multiline_macro
        )),
        |s| Some(s)
        )
    )),
    tuple((
        map(parse_label_definition, |s| Some(s)), 
        success(""), 
        success(None)
    )),
    tuple((
        success(None),
        success(""),
        map(
            alt((
            parse_instruction,
            parse_multiline_macro
        )),
        |s| Some(s)
        )
    )),
))(rest)?;
Ok((rest, (res.0, res.2)))*/
>>>>>>> 5d5fe9fc
#[allow(clippy::type_complexity)]
fn parse_line(input: &str) -> IResult<&str, (Option<&str>, Option<Operation>)> {
    let (rest, _) = multispace0(input)?;
    alt((
        separated_pair(
            map(parse_label_definition, Some),
            multispace1,
            map(
                parse_instruction,
                Some
            )
        ),
        pair(
            map(parse_label_definition, Some), 
            success(None)
        ),
        pair(
            success(None),
            map(
                parse_instruction,
                Some
            )
        ),
    ))(rest)
}

#[allow(clippy::type_complexity)]
fn parse_line_priv(input: &str) -> IResult<&str, (Option<&str>, Option<Operation>)> {
    let (rest, _) = multispace0(input)?;
    alt((
        separated_pair(
            map(parse_label_definition_priv, Some),
            multispace1,
            map(
                parse_instruction,
                Some
            )
        ),
        pair(
            map(parse_label_definition_priv, Some), 
            success(None)
        ),
        pair(
            success(None),
            map(
                parse_instruction,
                Some
            )
        ),
    ))(rest)
}

fn handle_label_defs(label: &str, symbol_map: &mut LabelRecog, local_ref_set: &mut HashSet<String>, instr_counter: usize) {
    match label.strip_prefix('.') {
        Some(label) => {
            // Local label; Track definitions and references!
            let label_string = &label.to_string();
            // TODO: Evaluate if .unwrap is appropriate!
            symbol_map.crt_or_def_label(label_string, false, instr_counter.try_into().unwrap());
            local_ref_set.remove(label_string);
        },
        None => {
            // Global label; Do not track definitions and references!
            // TODO: Evaluate if .unwrap is appropriate!
            symbol_map.crt_or_def_label(&label.to_string(), true, instr_counter.try_into().unwrap())
        },
    };
}

fn handle_label_refs(macro_in: &MacroInstr, subroutines: &mut Option<&mut Subroutines>, symbol_map: &mut LabelRecog, local_ref_set: &mut HashSet<String>) {
    match macro_in {
        MacroInstr::Addi(_, _, labl, _) |

        MacroInstr::Beq(_, _, labl) | 
        MacroInstr::Bne(_, _, labl) |
        MacroInstr::Blt(_, _, labl) |
        MacroInstr::Bltu(_, _, labl) |
        MacroInstr::Bge(_, _, labl) |
        MacroInstr::Bgeu(_, _, labl) |

        MacroInstr::Jal(_, labl) |
        MacroInstr::Jalr(_, _, labl, _) |

        MacroInstr::Lui(_, labl) |
        MacroInstr::Auipc(_, labl, _) |

        MacroInstr::Slli(_, _, labl) |
        MacroInstr::Srli(_, _, labl) |
        MacroInstr::Srai(_, _, labl) |

        MacroInstr::Lb(_, _, labl, _) |
        MacroInstr::Lh(_, _, labl, _) |
        MacroInstr::Lw(_, _, labl, _) |

        MacroInstr::Lbu(_, _, labl) |
        MacroInstr::Lhu(_, _, labl) |

        MacroInstr::Sb(_, _, labl, _) |
        MacroInstr::Sh(_, _, labl, _) |
        MacroInstr::Sw(_, _, labl, _) | 
        
        MacroInstr::CallLabl(labl) |
        MacroInstr::TailLabl(labl) |
        MacroInstr::LaLabl(_, labl) => {
            if !symbol_map.crt_or_ref_label(labl, false) {
                local_ref_set.insert(labl.clone());
            }
        },

        MacroInstr::Muln(_, _, _) => {
            if let Some(subs) = subroutines {
                subs.mul_defined();
            };
            static LABEL: &str = "_MUL";
            if !symbol_map.crt_or_ref_label(&LABEL.to_string(), true) {
                local_ref_set.insert(LABEL.to_string());
            };
        },
        MacroInstr::Divn(_, _, _) => {
            if let Some(subs) = subroutines {
                subs.div_defined();
            };
            static LABEL: &str = "_DIV";
            if !symbol_map.crt_or_ref_label(&LABEL.to_string(), true) {
                local_ref_set.insert(LABEL.to_string());
            };
        },
        MacroInstr::Remu(_, _, _) => {
            if let Some(subs) = subroutines {
                subs.remu_defined();
            };
            static LABEL: &str = "_REMU";
            if !symbol_map.crt_or_ref_label(&LABEL.to_string(), true) {
                local_ref_set.insert(LABEL.to_string());
            };
        },
        MacroInstr::Srr(_, _, _) => {
            if let Some(subs) = subroutines {
                subs.srr_defined();
            };
            static LABEL: &str = "_SRR";
            if !symbol_map.crt_or_ref_label(&LABEL.to_string(), true) {
                local_ref_set.insert(LABEL.to_string());
            };
        },
        MacroInstr::Slr(_, _, _) => {
            if let Some(subs) = subroutines {
                subs.slr_defined();
            };
            static LABEL: &str = "_SLR";
            if !symbol_map.crt_or_ref_label(&LABEL.to_string(), true) {
                local_ref_set.insert(LABEL.to_string());
            };
        },

        _ => (),
    }
}

fn handle_abs_addr_label_conv<'b>(
    instr_counter: usize,
    abs_to_label_queue: &mut BTreeMap<usize, Vec<usize>>, 
    instr_list: &'b mut [Operation],
    symbol_map: &mut LabelRecog,
    imm: &Imm
) -> Option<Cow<'b, str>> {
    let mut jump_line: usize = match instr_counter as i128 + (*imm / 4) as i128 {
        x if x < 0 => 0,
        x => x.try_into().unwrap()
    };

    match imm.cmp(&0) {
        Ordering::Greater => {
            // cannot look ahead, delegate to later
            jump_line += 1;
            match abs_to_label_queue.get_mut(&jump_line) {
                Some(list) => list.push(instr_counter),
                None => {
                    abs_to_label_queue.insert(jump_line, Vec::from([instr_counter]));
                },
            }
            None
        },
        Ordering::Less => {
            // looking back
            let jump_label: Cow<'_, str>;
            match &instr_list[jump_line] {
                Operation::Instr(instr) => {
                    jump_label = Cow::from("__".to_string() + &jump_line.to_string());
                    symbol_map.crt_def_ref(&jump_label.to_string(), false, jump_line as i128);
                    instr_list[jump_line] = Operation::LablInstr(jump_label.clone(), instr.to_owned());
                },
                Operation::Macro(macro_in) => {
                    jump_label = Cow::from("__".to_string() + &jump_line.to_string());
                    symbol_map.crt_def_ref(&jump_label.to_string(), false, jump_line as i128);
                    instr_list[jump_line] = Operation::LablMacro(jump_label.clone(), macro_in.to_owned());
                },
                Operation::LablInstr(labl, _) |
                Operation::LablMacro(labl, _) |
                Operation::Labl(labl) => {
                    jump_label = labl.clone();
                    symbol_map.set_refd_label(&labl.to_string());
                },
                Operation::Namespace(_) => unreachable!(),
            };
            Some(jump_label)
        },
        Ordering::Equal => None,
    }
}

fn handle_instr_substitution(instr_list: &mut [Operation], elem: &[usize], jump_label: &str) {
    for origin in elem.iter() {
        match &instr_list[*origin] {
            Operation::Instr(instr) => {
                match instr {
                    Instruction::Beq(reg1, reg2, _) => instr_list[*origin] = Operation::Macro(MacroInstr::Beq(reg1.to_owned(), reg2.to_owned(), jump_label.to_string())),
                    Instruction::Bne(reg1, reg2, _) => instr_list[*origin] = Operation::Macro(MacroInstr::Bne(reg1.to_owned(), reg2.to_owned(), jump_label.to_string())),
                    Instruction::Blt(reg1, reg2, _) => instr_list[*origin] = Operation::Macro(MacroInstr::Blt(reg1.to_owned(), reg2.to_owned(), jump_label.to_string())),
                    Instruction::Bltu(reg1, reg2, _) => instr_list[*origin] = Operation::Macro(MacroInstr::Bltu(reg1.to_owned(), reg2.to_owned(), jump_label.to_string())),
                    Instruction::Bge(reg1, reg2, _) => instr_list[*origin] = Operation::Macro(MacroInstr::Bge(reg1.to_owned(), reg2.to_owned(), jump_label.to_string())),
                    Instruction::Bgeu(reg1, reg2, _) => instr_list[*origin] = Operation::Macro(MacroInstr::Bgeu(reg1.to_owned(), reg2.to_owned(), jump_label.to_string())),
                    Instruction::Jal(reg, _) => instr_list[*origin] = Operation::Macro(MacroInstr::Jal(reg.to_owned(), jump_label.to_string())),
                    Instruction::Jalr(reg1, reg2, _) => instr_list[*origin] = Operation::Macro(MacroInstr::Jalr(reg1.to_owned(), reg2.to_owned(), jump_label.to_string(), Part::None)),
                    op => {
                        println!("Matched instr: {:?}", op);
                        unreachable!()
                    },
                }
            },
            Operation::LablInstr(labl, instr) => {
                match instr {
                    Instruction::Beq(reg1, reg2, _) => instr_list[*origin] = Operation::LablMacro(labl.clone(), MacroInstr::Beq(reg1.to_owned(), reg2.to_owned(), jump_label.to_string())),
                    Instruction::Bne(reg1, reg2, _) => instr_list[*origin] = Operation::LablMacro(labl.clone(), MacroInstr::Bne(reg1.to_owned(), reg2.to_owned(), jump_label.to_string())),
                    Instruction::Blt(reg1, reg2, _) => instr_list[*origin] = Operation::LablMacro(labl.clone(), MacroInstr::Blt(reg1.to_owned(), reg2.to_owned(), jump_label.to_string())),
                    Instruction::Bltu(reg1, reg2, _) => instr_list[*origin] = Operation::LablMacro(labl.clone(), MacroInstr::Bltu(reg1.to_owned(), reg2.to_owned(), jump_label.to_string())),
                    Instruction::Bge(reg1, reg2, _) => instr_list[*origin] = Operation::LablMacro(labl.clone(), MacroInstr::Bge(reg1.to_owned(), reg2.to_owned(), jump_label.to_string())),
                    Instruction::Bgeu(reg1, reg2, _) => instr_list[*origin] = Operation::LablMacro(labl.clone(), MacroInstr::Bgeu(reg1.to_owned(), reg2.to_owned(), jump_label.to_string())),
                    Instruction::Jal(reg, _) => instr_list[*origin] = Operation::LablMacro(labl.clone(), MacroInstr::Jal(reg.to_owned(), jump_label.to_string())),
                    Instruction::Jalr(reg1, reg2, _) => instr_list[*origin] = Operation::LablMacro(labl.clone(), MacroInstr::Jalr(reg1.to_owned(), reg2.to_owned(), jump_label.to_string(), Part::None)),
                    op => {
                        println!("Matched labl: {}, matched instr: {:?}", labl, op);
                        unreachable!()
                    },
                }
            },
            op => {
                println!("Matched operation: {:?}", op);
                unreachable!()
            },
        }
    }
}

fn translate_macros<'a>(
    macro_in: &MacroInstr,
    instr_list: &mut Vec<Operation<'a>>,
    accumulator: &mut i128,
    pointer: &mut usize,
    label: Option<Cow<'a, str>>
) {
    match &macro_in {
        MacroInstr::Divn(reg1, reg2, reg3) => {
            let mut right_list = instr_list.split_off(*pointer);
            right_list.remove(0);
            let mut mid_list: Vec<Operation> = vec![];

            if *reg2 != Reg::G10 {
                mid_list.push(Operation::Instr(Instruction::Addi(Reg::G10, reg2.to_owned(), 0)));
            }
            if *reg3 != Reg::G11 {
                mid_list.push(Instruction::Addi(Reg::G11, reg3.to_owned(), 0).into());
            }
            mid_list.push(MacroInstr::Jal(Reg::G1, "_DIV".to_string()).into());
            if *reg1 != Reg::G10 {
                mid_list.push(Instruction::Addi(reg1.to_owned(), Reg::G10, 0).into());
            }

            *accumulator += (mid_list.len() - 1) as i128;
            *pointer += mid_list.len();
            if let Some(labl) = label {
                match mid_list.first().unwrap() {
                    Operation::Instr(instr_in_sec) => mid_list[0] = Operation::LablInstr(labl, instr_in_sec.to_owned()),
                    Operation::Macro(macro_in_sec) => mid_list[0] = Operation::LablMacro(labl, macro_in_sec.to_owned()),
                    _ => unreachable!(),
                }
            }
            instr_list.append(&mut mid_list);
            instr_list.append(&mut right_list);
        },
        MacroInstr::Muln(reg1, reg2, reg3) => {
            let mut right_list = instr_list.split_off(*pointer);
            right_list.remove(0);
            let mut mid_list: Vec<Operation> = vec![];

            if *reg2 != Reg::G10 {
                mid_list.push(Operation::Instr(Instruction::Addi(Reg::G10, reg2.to_owned(), 0)));
            }
            if *reg3 != Reg::G11 {
                mid_list.push(Instruction::Addi(Reg::G11, reg3.to_owned(), 0).into());
            }
            mid_list.push(MacroInstr::Jal(Reg::G1, "_MUL".to_string()).into());
            if *reg1 != Reg::G10 {
                mid_list.push(Instruction::Addi(reg1.to_owned(), Reg::G10, 0).into());
            }

            *accumulator += (mid_list.len() - 1) as i128;
            *pointer += mid_list.len();
            if let Some(labl) = label {
                match mid_list.first().unwrap() {
                    Operation::Instr(instr_in_sec) => mid_list[0] = Operation::LablInstr(labl, instr_in_sec.to_owned()),
                    Operation::Macro(macro_in_sec) => mid_list[0] = Operation::LablMacro(labl, macro_in_sec.to_owned()),
                    _ => unreachable!(),
                }
            }
            instr_list.append(&mut mid_list);
            instr_list.append(&mut right_list);
        },
        MacroInstr::Remu(reg1, reg2, reg3) => {
            let mut right_list = instr_list.split_off(*pointer);
            right_list.remove(0);
            let mut mid_list: Vec<Operation> = vec![];

            if *reg2 != Reg::G10 {
                mid_list.push(Operation::Instr(Instruction::Addi(Reg::G10, reg2.to_owned(), 0)));
            }
            if *reg3 != Reg::G11 {
                mid_list.push(Instruction::Addi(Reg::G11, reg3.to_owned(), 0).into());
            }
            mid_list.push(MacroInstr::Jal(Reg::G1, "_REMU".to_string()).into());
            if *reg1 != Reg::G10 {
                mid_list.push(Instruction::Addi(reg1.to_owned(), Reg::G10, 0).into());
            }

            *accumulator += (mid_list.len() - 1) as i128;
            *pointer += mid_list.len();
            if let Some(labl) = label {
                match mid_list.first().unwrap() {
                    Operation::Instr(instr_in_sec) => mid_list[0] = Operation::LablInstr(labl, instr_in_sec.to_owned()),
                    Operation::Macro(macro_in_sec) => mid_list[0] = Operation::LablMacro(labl, macro_in_sec.to_owned()),
                    _ => unreachable!(),
                }
            }
            instr_list.append(&mut mid_list);
            instr_list.append(&mut right_list);
        },
        MacroInstr::Srr(reg1, reg2, imm) => {
            let mut right_list = instr_list.split_off(*pointer);
            right_list.remove(0);
            let mut mid_list: Vec<Operation> = vec![];

            if *reg2 != Reg::G10 {
                mid_list.push(Instruction::Addi(Reg::G10, reg2.to_owned(), 0).into());
            }
            mid_list.push(Instruction::Addi(Reg::G11, Reg::G0, *imm).into());
            mid_list.push(MacroInstr::Jal(Reg::G1, "_SRR".to_string()).into());
            if *reg1 != Reg::G10 {
                mid_list.push(Instruction::Addi(reg1.to_owned(), Reg::G10, 0).into());
            }

            *accumulator += (mid_list.len() - 1) as i128;
            *pointer += mid_list.len();
            if let Some(labl) = label {
                match mid_list.first().unwrap() {
                    Operation::Instr(instr_in_sec) => mid_list[0] = Operation::LablInstr(labl, instr_in_sec.to_owned()),
                    Operation::Macro(macro_in_sec) => mid_list[0] = Operation::LablMacro(labl, macro_in_sec.to_owned()),
                    _ => unreachable!(),
                }
            }
            instr_list.append(&mut mid_list);
            instr_list.append(&mut right_list);
        },
        MacroInstr::Slr(reg1, reg2, imm) => {
            let mut right_list = instr_list.split_off(*pointer);
            right_list.remove(0);
            let mut mid_list: Vec<Operation> = vec![];

            if *reg2 != Reg::G10 {
                mid_list.push(Instruction::Addi(Reg::G10, reg2.to_owned(), 0).into());
            }
            mid_list.push(Instruction::Addi(Reg::G11, Reg::G0, *imm).into());
            mid_list.push(MacroInstr::Jal(Reg::G1, "_SLR".to_string()).into());
            if *reg1 != Reg::G10 {
                mid_list.push(Instruction::Addi(reg1.to_owned(), Reg::G10, 0).into());
            }

            *accumulator += (mid_list.len() - 1) as i128;
            *pointer += mid_list.len();
            if let Some(labl) = label {
                match mid_list.first().unwrap() {
                    Operation::Instr(instr_in_sec) => mid_list[0] = Operation::LablInstr(labl, instr_in_sec.to_owned()),
                    Operation::Macro(macro_in_sec) => mid_list[0] = Operation::LablMacro(labl, macro_in_sec.to_owned()),
                    _ => unreachable!(),
                }
            }
            instr_list.append(&mut mid_list);
            instr_list.append(&mut right_list);
        },
        MacroInstr::Li(reg, imm) => {
            instr_list.remove(*pointer);
            match label {
                Some(labl) => instr_list.insert(*pointer,
                                Operation::LablInstr(labl, Instruction::Lui(reg.to_owned(), *imm >> 12))),
                None => instr_list.insert(*pointer, Instruction::Lui(reg.to_owned(), *imm >> 12).into()),
            }
            *pointer += 1;
            instr_list.insert(*pointer,
            Instruction::Addi(reg.to_owned(), reg.to_owned(), *imm).into());
            *pointer += 1;
            *accumulator += 1;
        },
        MacroInstr::LaImm(reg, imm) => {
            instr_list.remove(*pointer);
            match label {
                Some(labl) => instr_list.insert(*pointer,
                                Operation::LablInstr(labl, Instruction::Auipc(reg.to_owned(), imm >> 12))),
                None => instr_list.insert(*pointer, Instruction::Auipc(reg.to_owned(), imm >> 12).into()),
            }
            *pointer += 1;
            instr_list.insert(*pointer,
            Instruction::Addi(reg.to_owned(), reg.to_owned(), *imm).into());
            *pointer += 1;
            *accumulator += 1;
        },
        MacroInstr::LaLabl(reg, targ_labl) => {
            instr_list.remove(*pointer);
            match label {
                Some(labl) => instr_list.insert(*pointer,
                                Operation::LablMacro(labl, MacroInstr::Auipc(reg.to_owned(), targ_labl.to_string(), Part::Upper))),
                None => instr_list.insert(*pointer, MacroInstr::Auipc(reg.to_owned(), targ_labl.to_string(), Part::Upper).into())
            }
            *pointer += 1;
            instr_list.insert(*pointer,
            MacroInstr::Addi(reg.to_owned(), reg.to_owned(), targ_labl.to_string(), Part::Lower).into());
            *pointer += 1;
            *accumulator += 1;
        },
        MacroInstr::CallImm(imm) => {
            instr_list.remove(*pointer);
            match label {
                Some(labl) => instr_list.insert(*pointer,
                                Operation::LablInstr(labl, Instruction::Auipc(Reg::G1, imm >> 12))),
                None => instr_list.insert(*pointer, Operation::Instr(Instruction::Auipc(Reg::G1, imm >> 12)))
            }
            *pointer += 1;
            instr_list.insert(*pointer,
            Instruction::Jalr(Reg::G1, Reg::G1, *imm).into());
            *pointer += 1;
            *accumulator += 1;
        },
        MacroInstr::TailImm(imm) => {
            instr_list.remove(*pointer);
            match label {
                Some(labl) => instr_list.insert(*pointer,
                                Operation::LablInstr(labl, Instruction::Auipc(Reg::G6, imm >> 12))),
                None => instr_list.insert(*pointer, Instruction::Auipc(Reg::G6, imm >> 12).into())
            }
            *pointer += 1;
            instr_list.insert(*pointer,
            Instruction::Jalr(Reg::G0, Reg::G6, *imm).into());
            *pointer += 1;
            *accumulator += 1;
        },
        MacroInstr::CallLabl(targ_labl) => {
            instr_list.remove(*pointer);
            match label {
                Some(labl) => instr_list.insert(*pointer,
                                Operation::LablMacro(labl, MacroInstr::Auipc(Reg::G1, targ_labl.to_string(), Part::Upper))),
                None => instr_list.insert(*pointer, MacroInstr::Auipc(Reg::G1, targ_labl.to_string(), Part::Upper).into())
            }
            *pointer += 1;
            instr_list.insert(*pointer,
            MacroInstr::Jalr(Reg::G1, Reg::G1, targ_labl.to_string(), Part::Lower).into());
            *pointer += 1;
            *accumulator += 1;
        },
        MacroInstr::TailLabl(targ_labl) => {
            instr_list.remove(*pointer);
            match label {
                Some(labl) => instr_list.insert(*pointer,
                                Operation::LablMacro(labl, MacroInstr::Auipc(Reg::G6, targ_labl.to_string(), Part::Upper))),
                None => instr_list.insert(*pointer, MacroInstr::Auipc(Reg::G6, targ_labl.to_string(), Part::Upper).into())
            }
            *pointer += 1;
            instr_list.insert(*pointer,
            MacroInstr::Jalr(Reg::G0, Reg::G6, targ_labl.to_string(), Part::Lower).into());
            *pointer += 1;
            *accumulator += 1;
        },
        MacroInstr::Push(regs) => {
            let mut right_list = instr_list.split_off(*pointer);
            right_list.remove(0);
            let mut mid_list: Vec<Operation> = vec![];

            match label {
                Some(labl) => mid_list.push(Operation::LablInstr(labl, Instruction::Addi(Reg::G2, Reg::G2, -((regs.len() as i32 * 4) + 4)))),
                None => mid_list.push(Instruction::Addi(Reg::G2, Reg::G2, -((regs.len() as i32 * 4) + 4)).into())
            }

            let mut acc: i32 = (regs.len() as i32 * 4) + 4;

            for reg in regs {
                mid_list.push(Instruction::Sw(reg.to_owned(), Reg::G2, acc).into());
                acc -= 4;
            }

            *accumulator += (mid_list.len() - 1) as i128;
            *pointer += mid_list.len();
            instr_list.append(&mut mid_list);
            instr_list.append(&mut right_list);
        },
        MacroInstr::Pop(regs) => {
            let mut right_list = instr_list.split_off(*pointer);
            right_list.remove(0);
            let mut mid_list: Vec<Operation> = vec![];

            let regs_len = regs.len() as i32 * 4;
            let mut acc: i32 = 4;

            match label {
                Some(labl) => mid_list.push(Operation::LablInstr(labl, Instruction::Lw(regs[0].to_owned(), Reg::G2, acc))),
                None => mid_list.push(Instruction::Lw(regs[0].to_owned(), Reg::G2, acc).into())
            }

            for reg in regs {
                if acc == 4 {
                    acc += 4;
                    continue;
                }
                mid_list.push(Instruction::Lw(reg.to_owned(), Reg::G2, acc).into());
                acc += 4;
            }

            mid_list.push(Instruction::Addi(Reg::G2, Reg::G2, regs_len).into());

            *accumulator += (mid_list.len() - 1) as i128;
            *pointer += mid_list.len();
            instr_list.append(&mut mid_list);
            instr_list.append(&mut right_list);
        },

        _ => *pointer += 1,
    }
}

fn expand_instrs(symbol_map: &mut LabelRecog, instr_list: &mut Vec<Operation>) {
    let mut accumulator: i128 = 0;
    let mut pointer = 0;

    loop {
        let operation = instr_list.get(pointer).cloned();
        match operation {
            Some(opera) => {
                match opera {
                    Operation::Instr(_) => pointer += 1,
                    Operation::Macro(macro_in) => translate_macros(&macro_in, instr_list, &mut accumulator, &mut pointer, None),
                    Operation::LablMacro(labl, macro_in) => {
                        if let Some(label) = symbol_map.get_label(&labl.to_string()) {
                            label.add_def(accumulator);
                        };
                        translate_macros(&macro_in, instr_list, &mut accumulator, &mut pointer, Some(labl));
                    },
                    Operation::LablInstr(labl, _) |
                    Operation::Labl(labl) => {
                        if let Some(label) = symbol_map.get_label(&labl.to_string()) {
                            label.add_def(accumulator);
                        }

                        pointer += 1;
                    },
                    Operation::Namespace(_) => unreachable!(),
                }
            },
            None => break,
        };
    }
}

pub fn parse<'a>(input: &'a str, subroutines: &mut Option<&mut Subroutines>) -> IResult<&'a str, (LabelRecog, Vec<Operation<'a>>)> {
    let mut local_ref_not_def: HashSet<String> = HashSet::new();
    let mut symbol_map = LabelRecog::new();
    let mut instr_list: Vec<Operation> = vec![];

    // Key = line forward; value = current line
    let mut abs_to_label_queue: BTreeMap<usize, Vec<usize>> = BTreeMap::new();

    let mut rest = input;
    let mut instr_counter: usize = 0;

    let privileged = subroutines.is_none();

    loop {
        let res = match privileged {
            true => parse_line_priv(rest),
            false => parse_line(rest),
        };

        let mut parsed = match res {
            Ok(line) => {
                rest = line.0;
                line.1
            },
            Err(e) => todo!("Custom parser error! {}", e),
        };

        match &mut parsed {
            (Some(label), Some(instr)) => {
                handle_label_defs(label, &mut symbol_map, &mut local_ref_not_def, instr_counter);

                match instr {
                    Operation::Macro(macro_in) => {
                        handle_label_refs(macro_in, subroutines, &mut symbol_map, &mut local_ref_not_def);
                        *instr = Operation::LablMacro(std::borrow::Cow::Borrowed(label), macro_in.to_owned());
                    },
                    Operation::Instr(instr_in) => {
                        match instr_in {
                            Instruction::Beq(reg1, reg2, imm) => {
                                if let Some(jump_label) = handle_abs_addr_label_conv(instr_counter, &mut abs_to_label_queue, 
                                    &mut instr_list, &mut symbol_map, imm) {
                                    *instr = Operation::LablMacro(std::borrow::Cow::Borrowed(label),
                                    MacroInstr::Beq(reg1.clone(), reg2.clone(), jump_label.to_string()));
                                }
                            },
                            Instruction::Bne(reg1, reg2, imm) => {
                                if let Some(jump_label) = handle_abs_addr_label_conv(instr_counter, 
                                    &mut abs_to_label_queue, &mut instr_list, &mut symbol_map, imm) {
                                    *instr = Operation::LablMacro(std::borrow::Cow::Borrowed(label),
                                    MacroInstr::Bne(reg1.clone(), reg2.clone(), jump_label.to_string()));
                                }
                            },
                            Instruction::Blt(reg1, reg2, imm) => {
                                if let Some(jump_label) = handle_abs_addr_label_conv(instr_counter, &mut abs_to_label_queue, 
                                    &mut instr_list, &mut symbol_map, imm) {
                                    *instr = Operation::LablMacro(std::borrow::Cow::Borrowed(label),
                                    MacroInstr::Blt(reg1.clone(), reg2.clone(), jump_label.to_string()));
                                }
                            },
                            Instruction::Bltu(reg1, reg2, imm) => {
                                if let Some(jump_label) = handle_abs_addr_label_conv(instr_counter, &mut abs_to_label_queue, 
                                    &mut instr_list, &mut symbol_map, imm) {
                                    *instr = Operation::LablMacro(std::borrow::Cow::Borrowed(label),
                                    MacroInstr::Bltu(reg1.clone(), reg2.clone(), jump_label.to_string()));
                                }
                            },
                            Instruction::Bge(reg1, reg2, imm) => {
                                if let Some(jump_label) = handle_abs_addr_label_conv(instr_counter, &mut abs_to_label_queue, 
                                    &mut instr_list, &mut symbol_map, imm) {
                                    *instr = Operation::LablMacro(std::borrow::Cow::Borrowed(label),
                                    MacroInstr::Bge(reg1.clone(), reg2.clone(), jump_label.to_string()));
                                }
                            },
                            Instruction::Bgeu(reg1, reg2, imm) => {
                                if let Some(jump_label) = handle_abs_addr_label_conv(instr_counter, &mut abs_to_label_queue, 
                                    &mut instr_list, &mut symbol_map, imm) {
                                    *instr = Operation::LablMacro(std::borrow::Cow::Borrowed(label),
                                    MacroInstr::Bgeu(reg1.clone(), reg2.clone(), jump_label.to_string()));
                                }
                            },
                            Instruction::Jal(reg, imm) => {
                                if let Some(jump_label) = handle_abs_addr_label_conv(instr_counter, &mut abs_to_label_queue, 
                                    &mut instr_list, &mut symbol_map, imm) {
                                    *instr = Operation::LablMacro(std::borrow::Cow::Borrowed(label),
                                    MacroInstr::Jal(reg.clone(), jump_label.to_string()));
                                }
                            },
                            Instruction::Jalr(reg1, reg2, imm) => {
                                if let Some(jump_label) = handle_abs_addr_label_conv(instr_counter, &mut abs_to_label_queue, 
                                    &mut instr_list, &mut symbol_map, imm) {
                                    *instr = Operation::LablMacro(std::borrow::Cow::Borrowed(label), 
                                    MacroInstr::Jalr(reg1.clone(), reg2.clone(), jump_label.to_string(), Part::None));
                                }
                            },
                            _ => *instr = Operation::LablInstr(std::borrow::Cow::Borrowed(label), instr_in.to_owned()),
                        };
                    }
                    _ => (),
                }

                if let Some(list) = abs_to_label_queue.remove(&(instr_counter + 1)) {
                    symbol_map.set_refd_label(&label.to_string());
                    handle_instr_substitution(&mut instr_list, &list, label);
                };

                instr_counter += 1;
                instr_list.push(instr.to_owned());
            },
            (None, Some(instr)) => {
                match instr {
                    Operation::Macro(macro_in) => handle_label_refs(macro_in, subroutines, &mut symbol_map, &mut local_ref_not_def),
                    Operation::Instr(instr_in) => {
                        match instr_in {
                            Instruction::Beq(reg1, reg2, imm) => {
                                if let Some(jump_label) = handle_abs_addr_label_conv(instr_counter, &mut abs_to_label_queue,
                                     &mut instr_list, &mut symbol_map, imm) {
                                    *instr = Operation::Macro(MacroInstr::Beq(reg1.clone(), reg2.clone(), jump_label.to_string()));
                                }
                            },
                            Instruction::Bne(reg1, reg2, imm) => {
                                if let Some(jump_label) = handle_abs_addr_label_conv(instr_counter, &mut abs_to_label_queue, 
                                    &mut instr_list, &mut symbol_map, imm) {
                                    *instr = Operation::Macro(MacroInstr::Bne(reg1.clone(), reg2.clone(), jump_label.to_string()));
                                }
                            },
                            Instruction::Blt(reg1, reg2, imm) => {
                                if let Some(jump_label) = handle_abs_addr_label_conv(instr_counter, &mut abs_to_label_queue, 
                                    &mut instr_list, &mut symbol_map, imm) {
                                    *instr = Operation::Macro(MacroInstr::Blt(reg1.clone(), reg2.clone(), jump_label.to_string()));
                                }
                            },
                            Instruction::Bltu(reg1, reg2, imm) => {
                                if let Some(jump_label) = handle_abs_addr_label_conv(instr_counter, &mut abs_to_label_queue, 
                                    &mut instr_list, &mut symbol_map, imm) {
                                    *instr = Operation::Macro(MacroInstr::Bltu(reg1.clone(), reg2.clone(), jump_label.to_string()));
                                }
                            },
                            Instruction::Bge(reg1, reg2, imm) => {
                                if let Some(jump_label) = handle_abs_addr_label_conv(instr_counter, &mut abs_to_label_queue, 
                                    &mut instr_list, &mut symbol_map, imm) {
                                    *instr = Operation::Macro(MacroInstr::Bge(reg1.clone(), reg2.clone(), jump_label.to_string()));
                                }
                            },
                            Instruction::Bgeu(reg1, reg2, imm) => {
                                if let Some(jump_label) = handle_abs_addr_label_conv(instr_counter, &mut abs_to_label_queue, 
                                    &mut instr_list, &mut symbol_map, imm) {
                                    *instr = Operation::Macro(MacroInstr::Bgeu(reg1.clone(), reg2.clone(), jump_label.to_string()));
                                }
                            },
                            Instruction::Jal(reg, imm) => {
                                if let Some(jump_label) = handle_abs_addr_label_conv(instr_counter, &mut abs_to_label_queue, 
                                    &mut instr_list, &mut symbol_map, imm) {
                                    *instr = Operation::Macro(MacroInstr::Jal(reg.clone(), jump_label.to_string())); 
                                }
                            },
                            Instruction::Jalr(reg1, reg2, imm) => {
                                if let Some(jump_label) = handle_abs_addr_label_conv(instr_counter, &mut abs_to_label_queue, 
                                    &mut instr_list, &mut symbol_map, imm) {
                                    *instr = Operation::Macro(MacroInstr::Jalr(reg1.clone(), reg2.clone(), jump_label.to_string(), Part::None));   
                                }
                            },
                            _ => (),
                        };
                    }
                    _ => (),
                }
                
                if let Some(list) = abs_to_label_queue.remove(&(instr_counter + 1)) {
                    let jump_label = Cow::from("__".to_string() + &instr_counter.to_string());
                    symbol_map.crt_def_ref(&jump_label.to_string(), false, instr_counter as i128);
                    handle_instr_substitution(&mut instr_list, &list, &jump_label);
                    match &instr {
                        Operation::Instr(instr_in) => *instr = Operation::LablInstr(jump_label, instr_in.to_owned()),
                        Operation::Macro(macro_in) => *instr = Operation::LablMacro(jump_label, macro_in.to_owned()),
                        _ => unreachable!()
                    }
                };

                instr_counter += 1;
                instr_list.push(instr.to_owned());
            },
            (Some(label), None) => {
                handle_label_defs(label, &mut symbol_map, &mut local_ref_not_def, instr_counter);
                if let Some(list) = abs_to_label_queue.remove(&(instr_counter + 1)) {
                    symbol_map.set_refd_label(&label.to_string());
                    handle_instr_substitution(&mut instr_list, &list, label)
                };
                instr_counter += 1;
                instr_list.push(Operation::Labl(std::borrow::Cow::Borrowed(label)));
            },
            (None, None) => (),
        }

        if rest.trim().is_empty() {
            break;
        }
    }

    if !abs_to_label_queue.is_empty() {
        let jump_label = match &instr_list[instr_counter - 1] {
            Operation::Labl(labl) => {
                symbol_map.set_refd_label(&labl.to_string());
                labl.clone()
            },
            _ => {
                let res = Cow::from("__".to_string() + &instr_counter.to_string());
                symbol_map.crt_def_ref(&res.to_string(), false, instr_counter as i128);
                res
            }
        };
        for (_, elem) in abs_to_label_queue.iter() {
            handle_instr_substitution(&mut instr_list, elem, &jump_label);
        }
        instr_list.push(Operation::Labl(jump_label));
    }

    expand_instrs(&mut symbol_map, &mut instr_list);

    // NO! TODO: If labels are still in the hashset, return a custom parser error!

    Ok(("", (symbol_map, instr_list)))
}

#[cfg(test)]
mod tests {
    use super::*;

    #[test]
<<<<<<< HEAD
=======
    fn test_parse_label() {
        assert_ne!(parse_label_definition("invalid"), Ok(("", Cow::from("invalid"))));
        assert_eq!(parse_label_definition("valid0:"), Ok(("", Cow::from("valid0"))));
        assert_ne!(parse_label_definition("invalid :"), Ok(("", Cow::from("invalid"))));
        assert_ne!(parse_label_definition(" "), Ok(("", Cow::from(""))));
        assert_eq!(parse_label_definition("valid:"), Ok(("", Cow::from("valid"))));
        assert_ne!(parse_label_definition("0invalid:"), Ok(("", Cow::from("0invalid"))));
        assert_eq!(parse_label_definition("v415alid:"), Ok(("", Cow::from("v415alid"))));
        assert_eq!(parse_label_definition(".veryvalid:"), Ok(("", Cow::from(".veryvalid"))));
    }

    #[test]
    fn test_parse_label_privileged() {
        assert_ne!(parse_label_definition_priv("invalid"), Ok(("", Cow::from("invalid"))));
        assert_ne!(parse_label_definition_priv("invalid0:"), Ok(("", Cow::from("invalid0"))));
        assert_ne!(parse_label_definition_priv("invalid :"), Ok(("", Cow::from("invalid"))));
        assert_ne!(parse_label_definition_priv(" "), Ok(("", Cow::from(""))));
        assert_eq!(parse_label_definition_priv("_valid:"), Ok(("", Cow::from("_valid"))));
        assert_ne!(parse_label_definition_priv("0invalid:"), Ok(("", Cow::from("0invalid"))));
        assert_eq!(parse_label_definition_priv("_v415alid:"), Ok(("", Cow::from("_v415alid"))));
        assert_eq!(parse_label_definition_priv("_veryvalid:"), Ok(("", Cow::from("_veryvalid"))));
    }

    #[test]
    fn test_parse_imm() {
        assert_ne!(parse_imm("invalid"), Ok(("", 0)));
        assert_ne!(parse_imm(" "), Ok(("", 0)));
        assert_eq!(parse_imm("10"), Ok(("", 10)));
        assert_eq!(parse_imm("0xA"), Ok(("", 10)));
        assert_eq!(parse_imm("-10"), Ok(("", -10)));
        assert_eq!(parse_imm("0xAAs"), Ok(("", -86)));
        assert_eq!(parse_imm("0xAAS"), Ok(("", -86)));
        assert_eq!(parse_imm("0b1111u"), Ok(("", 15)));
        assert_eq!(parse_imm("0b1100s"), Ok(("", -4)));
    }

    #[test]
    fn test_parse_reg() {
        assert_ne!(parse_reg("invalid"), Ok(("", Reg::NA)));
        assert_ne!(parse_reg(" "), Ok(("", Reg::NA)));
        assert_ne!(parse_reg("  "), Ok(("", Reg::NA)));
        assert_eq!(parse_reg("x3"), Ok(("", Reg::G3)));
        assert_eq!(parse_reg("s1"), Ok(("", Reg::G9)));
        assert_eq!(parse_reg("zero"), Ok(("", Reg::G0)));
        assert_eq!(parse_reg("t3"), Ok(("", Reg::G28)));
    }

    #[test]
    fn test_parse_seper() {
        assert_ne!(parse_seper("invalid"), Ok(("", "")));
        assert_ne!(parse_seper(" "), Ok(("", "")));
        assert_eq!(parse_seper(", "), Ok(("", ",")));
        assert_eq!(parse_seper(","), Ok(("", ",")));
    }
    
    #[test]
    fn test_parse_instrnoparam() {
        assert_ne!(parse_macro_noparm("invalid"), Ok(("", Operation::Instr(Instruction::NA))));
        assert_ne!(parse_macro_noparm("noop"), Ok(("", Operation::Instr(Instruction::Addi(Reg::G0, Reg::G0, 0)))));
        assert_eq!(parse_macro_noparm("nop"), Ok(("", Operation::Instr(Instruction::Addi(Reg::G0, Reg::G0, 0)))));
        assert_ne!(parse_macro_noparm("nop x1"), Ok(("", Operation::Instr(Instruction::Addi(Reg::G0, Reg::G0, 0)))));
        assert_eq!(parse_macro_noparm("ret"), Ok(("", Operation::Instr(Instruction::Jalr(Reg::G0, Reg::G1, 0)))));
        assert_ne!(parse_macro_noparm("ret nop"), Ok(("", Operation::Instr(Instruction::Jalr(Reg::G0, Reg::G1, 0)))));
    }

    #[test]
    fn test_parse_instr1labl() {
        assert_ne!(parse_macro_1labl("invalid"), Ok(("", Instruction::NA.into())));
        assert_ne!(parse_macro_1labl(" "), Ok(("", Instruction::NA.into())));
        assert_ne!(parse_macro_1labl(""), Ok(("", Instruction::NA.into())));
        assert_ne!(parse_macro_1labl("call"), Ok(("", Instruction::NA.into())));
        assert_eq!(parse_macro_1labl("tail test"), Ok(("", MacroInstr::TailLabl("test".to_string()).into())));
        assert_eq!(parse_macro_1labl("call HANS"), Ok(("", MacroInstr::CallLabl("HANS".to_string()).into())));
        assert_ne!(parse_macro_1labl("call label  "), Ok(("", MacroInstr::CallLabl("label".to_string()).into())));
    }

    #[test]
    fn test_parse_instr1imm() {
        assert_ne!(parse_macro_1imm("invalid"), Ok(("", Instruction::NA.into())));
        assert_ne!(parse_macro_1imm(" "), Ok(("", Instruction::NA.into())));
        assert_ne!(parse_macro_1imm(""), Ok(("", Instruction::NA.into())));
        assert_ne!(parse_macro_1imm("j"), Ok(("", Instruction::NA.into())));
        assert_eq!(parse_macro_1imm("j 12"), Ok(("", Instruction::Jal(Reg::G0, 12).into())));
        assert_eq!(parse_macro_1imm("call 0x10"), Ok(("", MacroInstr::CallImm(0x10).into())));
        assert_ne!(parse_macro_1imm("jal 125  "), Ok(("", Instruction::Jal(Reg::G1, 125).into())));
    }

    #[test]
    fn test_parse_instr1reg() {
        assert_ne!(parse_macro_1reg("invalid"), Ok(("", Instruction::NA.into())));
        assert_ne!(parse_macro_1reg(" "), Ok(("", Instruction::NA.into())));
        assert_ne!(parse_macro_1reg(""), Ok(("", Instruction::NA.into())));
        assert_ne!(parse_macro_1reg("jr"), Ok(("", Instruction::Jalr(Reg::NA, Reg::NA, 0).into())));
        assert_eq!(parse_macro_1reg("jalr a2"), Ok(("", Instruction::Jalr(Reg::G1, Reg::str_to_enum("a2").unwrap(), 0).into())));
        assert_eq!(parse_macro_1reg("jr x18"), Ok(("", Instruction::Jalr(Reg::G0, Reg::G18, 0).into())));
        assert_ne!(parse_macro_1reg("jalr x19  "), Ok(("", Instruction::Jalr(Reg::G1, Reg::G19, 0).into())));
    }

    #[test]
    fn test_parse_instr1labl1reg() {
        assert_ne!(parse_macro_1labl1reg(""), Ok(("", Instruction::NA.into())));
        assert_ne!(parse_macro_1labl1reg("lui"), Ok(("", MacroInstr::Lui(Reg::NA, "".to_string()).into())));
        assert_eq!(parse_macro_1labl1reg("lui a2, stop"), Ok(("", MacroInstr::Lui(Reg::G12, "stop".to_string()).into())));
        assert_eq!(parse_macro_1labl1reg("auipc s2, helloWorld"), Ok(("", MacroInstr::Auipc(Reg::G18, "helloWorld".to_string(), Part::None).into())));
        assert_eq!(parse_macro_1labl1reg("jal   x20, test"), Ok(("", MacroInstr::Jal(Reg::G20, "test".to_string()).into())));
        assert_ne!(parse_macro_1labl1reg("jal x19, train "), Ok(("", MacroInstr::Jal(Reg::G19, "train".to_string()).into())));
        assert_eq!(parse_macro_1labl1reg("la x19, HELLOWORLD"), Ok(("", MacroInstr::LaLabl(Reg::G19, "HELLOWORLD".to_string()).into())));
    }

    #[test]
    fn test_parse_instr1imm1reg() {
        assert_ne!(parse_inst_1imm1reg("invalid"), Ok(("", Instruction::NA.into())));
        assert_ne!(parse_inst_1imm1reg(" "), Ok(("",Instruction::NA.into())));
        assert_ne!(parse_inst_1imm1reg(""), Ok(("", Instruction::NA.into())));
        assert_ne!(parse_inst_1imm1reg("ld"), Ok(("", Instruction::NA.into())));
        assert_ne!(parse_inst_1imm1reg(""), Ok(("", Instruction::NA.into())));
        assert_ne!(parse_inst_1imm1reg("lui"), Ok(("", Instruction::Lui(Reg::NA, 0).into())));
        assert_eq!(parse_inst_1imm1reg("lui x12, 12"), Ok(("", Instruction::Lui(Reg::G12, 12).into())));
        assert_eq!(parse_inst_1imm1reg("auipc x18, 0x20"), Ok(("", Instruction::Auipc(Reg::G18, 32).into())));
        assert_eq!(parse_inst_1imm1reg("jal x20, 5"), Ok(("", Instruction::Jal(Reg::G20, 5).into())));
        assert_ne!(parse_inst_1imm1reg("jal x19, 125 "), Ok(("", Instruction::Jal(Reg::G19, 125).into())));
        assert_eq!(parse_inst_1imm1reg("la x19, 0x0F"), Ok(("", MacroInstr::LaImm(Reg::G19, 0x0F).into())));
    }

    #[test]
    fn test_parse_inst_2reg() {
        assert_ne!(parse_macro_2reg("invalid"), Ok(("", Instruction::NA.into())));
        assert_ne!(parse_macro_2reg("   "), Ok(("", Instruction::NA.into())));
        assert_ne!(parse_macro_2reg("ld x1, 0xAA"), Ok(("", Instruction::NA.into())));
        assert_ne!(parse_macro_2reg("mv x1, 0xAA"), Ok(("", Instruction::NA.into())));
        assert_eq!(parse_macro_2reg("mv x1, x4"), Ok(("", Instruction::Addi(Reg::G1, Reg::G4, 0).into())));
        assert_eq!(parse_macro_2reg("mv x12,x4"), Ok(("", Instruction::Addi(Reg::G12, Reg::G4, 0).into())));
    }

    #[test]
    fn test_parse_instr1labl2reg() {
        assert_ne!(parse_macro_1labl2reg("invalid"), Ok(("", Instruction::NA.into())));
        assert_ne!(parse_macro_1labl2reg("   "), Ok(("", Instruction::NA.into())));
        assert_ne!(parse_macro_1labl2reg("sb x1, x6"), Ok(("", MacroInstr::Sb(Reg::G1, Reg::G6, "".to_string(), Part::None).into())));
        assert_ne!(parse_macro_1labl2reg("lb x1, total"), Ok(("", MacroInstr::Lb(Reg::G1, Reg::NA, "total".to_string(), Part::None).into())));
        assert_eq!(parse_macro_1labl2reg("bgeu  x1, x4, sTaRt"), Ok(("", MacroInstr::Bgeu(Reg::G1, Reg::G4, "sTaRt".to_string()).into())));
        assert_ne!(parse_macro_1labl2reg("slli x1x4,eNND"), Ok(("", MacroInstr::Slli(Reg::G1, Reg::G4, "eNND".to_string()).into())));
        assert_eq!(parse_macro_1labl2reg("blt x10,x10, last"), Ok(("", MacroInstr::Blt(Reg::G10, Reg::G10, "last".to_string()).into())));
        assert_ne!(parse_macro_1labl2reg("jalr  x6,  x8,test"), Ok(("", MacroInstr::Jalr(Reg::G6, Reg::G8, "test".to_string(), Part::None).into())));
        assert_eq!(parse_macro_1labl2reg("lhu x1, x2, hans"), Ok(("", MacroInstr::Lhu(Reg::G1, Reg::G2, "hans".to_string()).into())));
        assert_eq!(parse_macro_1labl2reg("sb x13,x15,loading"), Ok(("", MacroInstr::Sb(Reg::G13, Reg::G15, "loading".to_string(), Part::None).into())));
        assert_ne!(parse_macro_1labl2reg("beqx1x15,start"), Ok(("", MacroInstr::Beq(Reg::G1, Reg::G15, "start".to_string()).into())));
        assert_ne!(parse_macro_1labl2reg("lbu x12, x15,  dasletzte"), Ok(("", MacroInstr::Lbu(Reg::G12, Reg::G15, "dasletzte".to_string()).into())));
    }

    #[test]
    fn test_parse_inst_1imm2reg() {
        assert_ne!(parse_inst_1imm2reg_lw("invalid"), Ok(("", Instruction::NA.into())));
        assert_ne!(parse_inst_1imm2reg_lw("   "), Ok(("", Instruction::NA.into())));
        assert_ne!(parse_inst_1imm2reg_lw("addi x1, x6"), Ok(("", Instruction::NA.into())));
        assert_ne!(parse_inst_1imm2reg_lw("lbu x1, 0xAA"), Ok(("", Instruction::Lbu(Reg::G1, Reg::NA, 0xAA).into())));
        assert_eq!(parse_inst_1imm2reg_lw("blt x1, x4, 5"), Ok(("", Instruction::Blt(Reg::G1, Reg::G4, 5).into())));
        assert_ne!(parse_inst_1imm2reg_lw("lb x1x4,0x6"), Ok(("", Instruction::Lb(Reg::G1, Reg::G4, 6).into())));
        assert_eq!(parse_inst_1imm2reg_lw("sb x10,x10, 51"), Ok(("", Instruction::Sb(Reg::G10, Reg::G10, 51).into())));
        assert_ne!(parse_inst_1imm2reg_lw("bge x6,  x8,5"), Ok(("", Instruction::Bge(Reg::G6, Reg::G8, 5).into())));

        assert_eq!(parse_inst_1imm2reg_up("addi x1, x2, 0xAA"), Ok(("", Instruction::Addi(Reg::G1, Reg::G2, 0xAA).into())));
        assert_eq!(parse_inst_1imm2reg_up("srr   x13,x15,6"), Ok(("", MacroInstr::Srr(Reg::G13, Reg::G15, 6).into())));
        assert_ne!(parse_inst_1imm2reg_up("sltix1x15,6"), Ok(("", Instruction::Slti(Reg::G1, Reg::G15, 6).into())));
        assert_ne!(parse_inst_1imm2reg_up("slli x12, x15,  6"), Ok(("", Instruction::Slli(Reg::G12, Reg::G15, 6).into())));
        // TODO: More tests
    }

    #[test]
    fn test_parse_inst_3reg() {
        assert_ne!(parse_inst_3reg("invalid"), Ok(("", Instruction::NA.into())));
        assert_ne!(parse_inst_3reg("   "), Ok(("", Instruction::NA.into())));
        assert_ne!(parse_inst_3reg("addi x1, x6, 0xAA"), Ok(("", Instruction::Addi(Reg::G1, Reg::G6, 0xAA).into())));
        assert_ne!(parse_inst_3reg("add x1, x2"), Ok(("", Instruction::Addn(Reg::G1, Reg::G2, Reg::NA).into())));
        assert_eq!(parse_inst_3reg("mul x1, x4, x6"), Ok(("", MacroInstr::Muln(Reg::G1, Reg::G4, Reg::G6).into())));
        assert_ne!(parse_inst_3reg("div x10x14,x7"), Ok(("", MacroInstr::Divn(Reg::G10, Reg::G14, Reg::G7).into())));
        
        assert_eq!(parse_inst_3reg("xor x10,x11, x10"), Ok(("", Instruction::Xor(Reg::G10, Reg::G11, Reg::G10).into())));
        assert_ne!(parse_inst_3reg("xnor x6,  x8,x5"), Ok(("", Instruction::NA.into())));
        assert_eq!(parse_inst_3reg("and x6, x8, x14"), Ok(("", Instruction::And(Reg::G6, Reg::G8, Reg::G14).into())));
        assert_ne!(parse_inst_3reg("sll x6,  x8, x14"), Ok(("", Instruction::Sll(Reg::G6, Reg::G8, Reg::G14).into())));
    }

    #[test]
    fn test_parse_inst_multiarg() {
        assert_ne!(parse_macro_multiarg("push"), Ok(("", MacroInstr::Push(vec![]).into())));
        assert_eq!(parse_macro_multiarg("push x12"), Ok(("", MacroInstr::Push(Vec::from([
            Reg::G12
        ])).into())));
        assert_eq!(parse_macro_multiarg("push x12, x13, x14"), Ok(("", MacroInstr::Push(Vec::from([
            Reg::G12,
            Reg::G13,
            Reg::G14
        ])).into())));
        assert_eq!(parse_macro_multiarg("push   x12,x13,x14"), Ok(("", MacroInstr::Push(Vec::from([
            Reg::G12,
            Reg::G13,
            Reg::G14
        ])).into())));
        assert_ne!(parse_macro_multiarg("pop"), Ok(("", MacroInstr::Pop(vec![]).into())));
        assert_eq!(parse_macro_multiarg("pop x12"), Ok(("", MacroInstr::Pop(Vec::from([
            Reg::G12
        ])).into())));
        assert_eq!(parse_macro_multiarg("pop x12, x13, x14"), Ok(("", MacroInstr::Pop(Vec::from([
            Reg::G12,
            Reg::G13,
            Reg::G14
        ])).into())));
        assert_eq!(parse_macro_multiarg("pop   x12,x13,x14"), Ok(("", MacroInstr::Pop(Vec::from([
            Reg::G12,
            Reg::G13,
            Reg::G14
        ])).into())));
    }

    #[test]
    fn test_parse_instruction() {
        assert_eq!(parse_instruction("mv x1, x6"), Ok(("", Instruction::Addi(Reg::G1, Reg::G6, 0).into())));
        assert_ne!(parse_instruction("addi x1, 0xAA"), Ok(("", Instruction::Addi(Reg::G1, Reg::NA, 0xAA).into())));
        assert_eq!(parse_instruction("mul x1, x4, x6"), Ok(("", MacroInstr::Muln(Reg::G1, Reg::G4, Reg::G6).into())));
        assert_ne!(parse_instruction("xor x10x14,x7"), Ok(("", Instruction::Xor(Reg::G10, Reg::G14, Reg::G7).into())));
        assert_eq!(parse_instruction("add x10,x11, x10"), Ok(("", Instruction::Addn(Reg::G10, Reg::G11, Reg::G10).into())));
        assert_ne!(parse_instruction("xnor x6,  x8,x5"), Ok(("", Instruction::NA.into())));
        assert_eq!(parse_instruction("srr x5, x8, 7"), Ok(("", MacroInstr::Srr(Reg::G5, Reg::G8, 7).into())));
        // More tests & seperate
    }

    #[test]
>>>>>>> 5d5fe9fc
    fn test_parse_line() {
        assert_eq!(parse_line("label: add x1, x5, x6"),
                   Ok(("", (Some("label"), Some(Instruction::Addn(Reg::G1, Reg::G5, Reg::G6).into())))));
        assert_eq!(parse_line("\ntest:\n\nsub x6, x5, x11"),
                   Ok(("", (Some("test"), Some(Instruction::Subn(Reg::G6, Reg::G5, Reg::G11).into())))));
        assert_eq!(parse_line("\n\n\nreturn:\n"),
                   Ok(("\n", (Some("return"), None))));
        assert_eq!(parse_line("mv x15, x12\naddi x12, x10, 0x05"),
                   Ok(("\naddi x12, x10, 0x05", (None, Some(Instruction::Addi(Reg::G15, Reg::G12, 0).into())))));
        assert_eq!(parse_line("label:\ndiv x14, x13, x10"),
                   Ok(("", (Some("label"), Some(MacroInstr::Divn(Reg::G14, Reg::G13, Reg::G10).into())))));
    }

    #[test]
    fn test_parse_line_privileged() {
        assert_eq!(parse_line_priv("_label: add x1, x5, x6"),
                    Ok(("", (Some("_label"), Some(Instruction::Addn(Reg::G1, Reg::G5, Reg::G6).into())))));
        assert_eq!(parse_line_priv("\n_test:\n\nsub x6, x5, x11"),
                    Ok(("", (Some("_test"), Some(Instruction::Subn(Reg::G6, Reg::G5, Reg::G11).into())))));
        assert_eq!(parse_line_priv("\n\n\n_return:\n"),
                    Ok(("\n", (Some("_return"), None))));
        assert_eq!(parse_line_priv("mv x15, x12\naddi x12, x10, 0x05"),
                    Ok(("\naddi x12, x10, 0x05", (None, Some(Instruction::Addi(Reg::G15, Reg::G12, 0).into())))));
        assert_eq!(parse_line_priv("_label:\ndiv x14, x13, x10"),
                    Ok(("", (Some("_label"), Some(MacroInstr::Divn(Reg::G14, Reg::G13, Reg::G10).into())))));
    }

    #[test]
    fn test_parse() {
        let source_code = r#"START:
    li x4, 16
    mv x3, x4
MUL: beq x3, x4, END
    mul x6, x4, x3
    lui x4, 0x16
    j MUL
END:
"#;

        let mut subroutines = Subroutines::new();

        let mut symbols = LabelRecog::new();
        let mut label = LabelElem::new();
        label.set_name("START".to_string());
        label.set_scope(true);
        label.set_def(0);
        let _ = symbols.insert_label(label);

        label = LabelElem::new_refd("MUL".to_string());
        label.set_scope(true);
        label.set_def(3);
        let _ = symbols.insert_label(label);

        label = LabelElem::new_refd("END".to_string());
        label.set_scope(true);
        label.set_def(10);
        let _ = symbols.insert_label(label);

        label = LabelElem::new_refd("_MUL".to_string());
        label.set_scope(true);
        let _ = symbols.insert_label(label);
        
        let correct_vec: Vec<Operation> = vec![
                                                 Operation::LablInstr(Cow::from("START"), Instruction::Lui(Reg::G4, 0)),
                                                 Operation::from(Instruction::Addi(Reg::G4, Reg::G4, 16)),
                                                 Operation::from(Instruction::Addi(Reg::G3, Reg::G4, 0)),
                                                 Operation::LablMacro(Cow::from("MUL"), MacroInstr::Beq(Reg::G3, Reg::G4, "END".to_string())),
                                                 Operation::from(Instruction::Addi(Reg::G10, Reg::G4, 0)),
                                                 Operation::from(Instruction::Addi(Reg::G11, Reg::G3, 0)),
                                                 Operation::from(MacroInstr::Jal(Reg::G1, "_MUL".to_string())),
                                                 Operation::from(Instruction::Addi(Reg::G6, Reg::G10, 0)),
                                                 Operation::from(Instruction::Lui(Reg::G4, 0x16)),
                                                 Operation::from(MacroInstr::Jal(Reg::G0, "MUL".to_string())),
                                                 Operation::Labl(Cow::from("END"))
                                                ];

        assert_eq!(parse(source_code, &mut Some(&mut subroutines)),
                   Ok(("", (symbols, correct_vec))));
        assert_eq!(subroutines.get_code(), Vec::from([Subroutines::MUL_SUB]));
        // TODO: Probably more test cases!
    }

    #[test]
    fn test_parse_abs_addresses_smallex() {
        let source_code = 
r#" li  x4, 16
    mv  x3, x4
    beq x3, x4, 16
    mul x6, x4, x3
    beq x3, x4, 16
    lui x4, 0x16
    j   -12
"#;
        let mut subroutines = Subroutines::new();

        let mut symbols = LabelRecog::new();

        let mut label = LabelElem::new_refd("_MUL".to_string());
        label.set_scope(true);
        let _ = symbols.insert_label(label);

        label = LabelElem::new_refd("__3".to_string());
        label.set_scope(false);
        label.set_def(4);
        let _ = symbols.insert_label(label);

        label = LabelElem::new_refd("__6".to_string());
        label.set_scope(false);
        label.set_def(10);
        let _ = symbols.insert_label(label);

        label = LabelElem::new_refd("__7".to_string());
        label.set_scope(false);
        label.set_def(11);
        let _ = symbols.insert_label(label);
        
        let correct_vec: Vec<Operation> = vec![
                                                 Operation::Instr(Instruction::Lui(Reg::G4, 0)),
                                                 Operation::from(Instruction::Addi(Reg::G4, Reg::G4, 16)),
                                                 Operation::from(Instruction::Addi(Reg::G3, Reg::G4, 0)),
                                                 Operation::Macro(MacroInstr::Beq(Reg::G3, Reg::G4, "__6".to_string())),
                                                 Operation::LablInstr(Cow::from("__3"), Instruction::Addi(Reg::G10, Reg::G4, 0)),
                                                 Operation::from(Instruction::Addi(Reg::G11, Reg::G3, 0)),
                                                 Operation::from(MacroInstr::Jal(Reg::G1, "_MUL".to_string())),
                                                 Operation::from(Instruction::Addi(Reg::G6, Reg::G10, 0)),
                                                 Operation::Macro(MacroInstr::Beq(Reg::G3, Reg::G4, "__7".to_string())),
                                                 Operation::from(Instruction::Lui(Reg::G4, 0x16)),
                                                 Operation::LablMacro(Cow::from("__6"), MacroInstr::Jal(Reg::G0, "__3".to_string())),
                                                 Operation::Labl(Cow::from("__7"))
                                                ];

        assert_eq!(parse(source_code, &mut Some(&mut subroutines)),
                   Ok(("", (symbols, correct_vec))));
        assert_eq!(subroutines.get_code(), Vec::from([Subroutines::MUL_SUB]));
    }

    #[test]
    fn test_parse_abs_addresses_biggerex() {
        let source_code = 
r#"
    addi a7, zero, 1
    mv a2, a0
    mv a3, a1
    mv a0, zero
    mv a1, zero
    bne a2, a3, 16
    slli a3, a3, 1
    sub a2, a2, a3
    add a0, a0, a7
    blt a2, a3, 40
    slli a3, a3, 1
    slli a7, a7, 1
    blt a3, a2, -8
    srli a3, a3, 1
    srli a7, a7, 1
    sub a2, a2, a3
    add a0, a0, a7
    bne a2, zero, -32
    beq zero, zero, 44
    srli a3, a3, 1
    srli a7, a7, 1
    blt a2, a3, -8
    slli a3, a3, 1
    slli a7, a7, 1
    beq a2, a3, 8
    srli a3, a3, 1
TEST: srli a7, a7, 1
    sub a2, a2, a3
    add a0, a0, a7
    bne a2, zero, -80
    ret
"#;
        let mut subroutines = Subroutines::new();

        let mut symbols = LabelRecog::new();

        let mut label = LabelElem::new_refd("__9".to_string());
        label.set_scope(false);
        label.set_def(9);
        let _ = symbols.insert_label(label);

        label = LabelElem::new_refd("__10".to_string());
        label.set_scope(false);
        label.set_def(10);
        let _ = symbols.insert_label(label);

        label = LabelElem::new_refd("__19".to_string());
        label.set_scope(false);
        label.set_def(19);
        let _ = symbols.insert_label(label);


        label = LabelElem::new_refd("TEST".to_string());
        label.set_scope(true);
        label.set_def(26);
        let _ = symbols.insert_label(label);

        label = LabelElem::new_refd("__29".to_string());
        label.set_scope(false);
        label.set_def(29);
        let _ = symbols.insert_label(label);

        let mut correct_vec: Vec<Operation> = vec![];
        correct_vec.push(Operation::Instr(Instruction::Addi(Reg::G17, Reg::G0, 1)));
        correct_vec.push(Operation::Instr(Instruction::Addi(Reg::G12, Reg::G10, 0)));
        correct_vec.push(Operation::Instr(Instruction::Addi(Reg::G13, Reg::G11, 0)));
        correct_vec.push(Operation::Instr(Instruction::Addi(Reg::G10, Reg::G0, 0)));
        correct_vec.push(Operation::Instr(Instruction::Addi(Reg::G11, Reg::G0, 0)));

        correct_vec.push(Operation::Macro(MacroInstr::Bne(Reg::G12, Reg::G13, "__9".to_string())));
        correct_vec.push(Operation::Instr(Instruction::Slli(Reg::G13, Reg::G13, 1)));
        correct_vec.push(Operation::Instr(Instruction::Subn(Reg::G12, Reg::G12, Reg::G13)));
        correct_vec.push(Operation::Instr(Instruction::Addn(Reg::G10, Reg::G10, Reg::G17)));
        correct_vec.push(Operation::LablMacro(Cow::from("__9"), MacroInstr::Blt(Reg::G12, Reg::G13, "__19".to_string())));

        correct_vec.push(Operation::LablInstr(Cow::from("__10"), Instruction::Slli(Reg::G13, Reg::G13, 1)));
        correct_vec.push(Operation::Instr(Instruction::Slli(Reg::G17, Reg::G17, 1)));
        correct_vec.push(Operation::Macro(MacroInstr::Blt(Reg::G13, Reg::G12, "__10".to_string())));
        correct_vec.push(Operation::Instr(Instruction::Srli(Reg::G13, Reg::G13, 1)));
        correct_vec.push(Operation::Instr(Instruction::Srli(Reg::G17, Reg::G17, 1)));
        correct_vec.push(Operation::Instr(Instruction::Subn(Reg::G12, Reg::G12, Reg::G13)));
        correct_vec.push(Operation::Instr(Instruction::Addn(Reg::G10, Reg::G10, Reg::G17)));
        correct_vec.push(Operation::Macro(MacroInstr::Bne(Reg::G12, Reg::G0, "__9".to_string())));
        correct_vec.push(Operation::Macro(MacroInstr::Beq(Reg::G0, Reg::G0, "__29".to_string())));

        correct_vec.push(Operation::LablInstr(Cow::from("__19"), Instruction::Srli(Reg::G13, Reg::G13, 1)));
        correct_vec.push(Operation::Instr(Instruction::Srli(Reg::G17, Reg::G17, 1)));
        correct_vec.push(Operation::Macro(MacroInstr::Blt(Reg::G12, Reg::G13, "__19".to_string())));
        correct_vec.push(Operation::Instr(Instruction::Slli(Reg::G13, Reg::G13, 1)));
        correct_vec.push(Operation::Instr(Instruction::Slli(Reg::G17, Reg::G17, 1)));
        correct_vec.push(Operation::Macro(MacroInstr::Beq(Reg::G12, Reg::G13, "TEST".to_string())));
        correct_vec.push(Operation::Instr(Instruction::Srli(Reg::G13, Reg::G13, 1)));
        correct_vec.push(Operation::LablInstr(Cow::from("TEST"), Instruction::Srli(Reg::G17, Reg::G17, 1)));
        correct_vec.push(Operation::Instr(Instruction::Subn(Reg::G12, Reg::G12, Reg::G13)));
        correct_vec.push(Operation::Instr(Instruction::Addn(Reg::G10, Reg::G10, Reg::G17)));
        correct_vec.push(Operation::LablMacro(Cow::from("__29"), MacroInstr::Bne(Reg::G12, Reg::G0, "__9".to_string())));
        correct_vec.push(Operation::Instr(Instruction::Jalr(Reg::G0, Reg::G1, 0)));

        assert_eq!(parse(source_code, &mut Some(&mut subroutines)),
                   Ok(("", (symbols, correct_vec))));
        assert!(subroutines.get_code().is_empty());
    }

    fn reset_acc_pointer(accumulator: &mut i128, pointer: &mut usize) {
        *accumulator = 0;
        *pointer = 2;
    }

    #[test]
    fn test_translate_macros() {
        let sample_list: Vec<Operation> = Vec::from([
            Operation::Instr(Instruction::Addi(Reg::G17, Reg::G0, 1)),
            Operation::Instr(Instruction::Addi(Reg::G12, Reg::G10, 0)),
            Operation::Instr(Instruction::Addi(Reg::G13, Reg::G11, 0)),
            Operation::Instr(Instruction::Addi(Reg::G10, Reg::G0, 0)),
            Operation::Instr(Instruction::Addi(Reg::G11, Reg::G0, 0))
        ]);

        let mut accumulator: i128 = 0;
        let mut pointer: usize = 2;

        {
            let mut test_list = sample_list.clone();
            test_list.insert(2, 
                Operation::Macro(MacroInstr::Divn(Reg::G7, Reg::G20, Reg::G13)));
            let label: Cow<'_, str> = Cow::from("TEST");
            
            translate_macros(&MacroInstr::Divn(Reg::G7, Reg::G20, Reg::G13), 
            &mut test_list, 
            &mut accumulator, 
            &mut pointer, 
            Some(label.clone()));

            assert_eq!(accumulator, 3);
            assert_eq!(pointer, 6);

            let cor_vec: Vec<Operation> = Vec::from([
                Operation::Instr(Instruction::Addi(Reg::G17, Reg::G0, 1)),
                Operation::Instr(Instruction::Addi(Reg::G12, Reg::G10, 0)),
                Operation::LablInstr(label, Instruction::Addi(Reg::G10, Reg::G20, 0)),
                Operation::Instr(Instruction::Addi(Reg::G11, Reg::G13, 0)),
                Operation::Macro(MacroInstr::Jal(Reg::G1, "_DIV".to_string())),
                Operation::Instr(Instruction::Addi(Reg::G7, Reg::G10, 0)),
                Operation::Instr(Instruction::Addi(Reg::G13, Reg::G11, 0)),
                Operation::Instr(Instruction::Addi(Reg::G10, Reg::G0, 0)),
                Operation::Instr(Instruction::Addi(Reg::G11, Reg::G0, 0))
            ]);

            assert_eq!(test_list, cor_vec);
        }

        reset_acc_pointer(&mut accumulator, &mut pointer);

        {
            let mut test_list = sample_list.clone();
            test_list.insert(2, 
                Operation::Macro(MacroInstr::Srr(Reg::G7, Reg::G20, 2)));
            let label: Cow<'_, str> = Cow::from("TEST3");
            
            translate_macros(&MacroInstr::Srr(Reg::G7, Reg::G20, 2), 
            &mut test_list, 
            &mut accumulator, 
            &mut pointer, 
            Some(label.clone()));

            assert_eq!(accumulator, 3);
            assert_eq!(pointer, 6);

            let cor_vec: Vec<Operation> = Vec::from([
                Operation::Instr(Instruction::Addi(Reg::G17, Reg::G0, 1)),
                Operation::Instr(Instruction::Addi(Reg::G12, Reg::G10, 0)),
                Operation::LablInstr(label, Instruction::Addi(Reg::G10, Reg::G20, 0)),
                Operation::Instr(Instruction::Addi(Reg::G11, Reg::G0, 2)),
                Operation::Macro(MacroInstr::Jal(Reg::G1, "_SRR".to_string())),
                Operation::Instr(Instruction::Addi(Reg::G7, Reg::G10, 0)),
                Operation::Instr(Instruction::Addi(Reg::G13, Reg::G11, 0)),
                Operation::Instr(Instruction::Addi(Reg::G10, Reg::G0, 0)),
                Operation::Instr(Instruction::Addi(Reg::G11, Reg::G0, 0))
            ]);

            assert_eq!(test_list, cor_vec);
        }

        reset_acc_pointer(&mut accumulator, &mut pointer);

        {
            let mut test_list = sample_list.clone();
            test_list.insert(2, 
                Operation::Macro(MacroInstr::Slr(Reg::G7, Reg::G20, 2)));
            let label: Cow<'_, str> = Cow::from("TEST66");
            
            translate_macros(&MacroInstr::Slr(Reg::G7, Reg::G20, 2), 
            &mut test_list, 
            &mut accumulator, 
            &mut pointer, 
            Some(label.clone()));

            assert_eq!(accumulator, 3);
            assert_eq!(pointer, 6);

            let cor_vec: Vec<Operation> = Vec::from([
                Operation::Instr(Instruction::Addi(Reg::G17, Reg::G0, 1)),
                Operation::Instr(Instruction::Addi(Reg::G12, Reg::G10, 0)),
                Operation::LablInstr(label, Instruction::Addi(Reg::G10, Reg::G20, 0)),
                Operation::Instr(Instruction::Addi(Reg::G11, Reg::G0, 2)),
                Operation::Macro(MacroInstr::Jal(Reg::G1, "_SLR".to_string())),
                Operation::Instr(Instruction::Addi(Reg::G7, Reg::G10, 0)),
                Operation::Instr(Instruction::Addi(Reg::G13, Reg::G11, 0)),
                Operation::Instr(Instruction::Addi(Reg::G10, Reg::G0, 0)),
                Operation::Instr(Instruction::Addi(Reg::G11, Reg::G0, 0))
            ]);

            assert_eq!(test_list, cor_vec);
        }

        reset_acc_pointer(&mut accumulator, &mut pointer);

        {
            let mut test_list = sample_list.clone();
            let target_label = "0800 444 555 666 - JETZT ANRUFEN UND [INSERT PRODUCT] ZUM PREIS VON EINEM BEKOMMEN! LIMITIERTES ANGEBOT";
            test_list.insert(2, 
                Operation::Macro(MacroInstr::LaLabl(Reg::G7, 
                    target_label.to_string())));
            let label: Cow<'_, str> = Cow::from("TEST80");
            
            translate_macros(&MacroInstr::LaLabl(Reg::G7, 
                target_label.to_string()), 
            &mut test_list, 
            &mut accumulator, 
            &mut pointer, 
            Some(label.clone()));

            assert_eq!(accumulator, 1);
            assert_eq!(pointer, 4);

            let cor_vec: Vec<Operation> = Vec::from([
                Operation::Instr(Instruction::Addi(Reg::G17, Reg::G0, 1)),
                Operation::Instr(Instruction::Addi(Reg::G12, Reg::G10, 0)),
                Operation::LablMacro(label, MacroInstr::Auipc(Reg::G7, target_label.to_string(), Part::Upper)),
                Operation::Macro(MacroInstr::Addi(Reg::G7, Reg::G7, target_label.to_string(), Part::Lower)),
                Operation::Instr(Instruction::Addi(Reg::G13, Reg::G11, 0)),
                Operation::Instr(Instruction::Addi(Reg::G10, Reg::G0, 0)),
                Operation::Instr(Instruction::Addi(Reg::G11, Reg::G0, 0))
            ]);

            assert_eq!(test_list, cor_vec);
        }

        reset_acc_pointer(&mut accumulator, &mut pointer);

        {
            let mut test_list = sample_list.clone();
            test_list.insert(2, 
                Operation::Macro(MacroInstr::CallImm(50)));
            let label: Cow<'_, str> = Cow::from("TEST80");
            
            translate_macros(&MacroInstr::CallImm(50), 
            &mut test_list, 
            &mut accumulator, 
            &mut pointer, 
            Some(label.clone()));

            assert_eq!(accumulator, 1);
            assert_eq!(pointer, 4);

            let cor_vec: Vec<Operation> = Vec::from([
                Operation::Instr(Instruction::Addi(Reg::G17, Reg::G0, 1)),
                Operation::Instr(Instruction::Addi(Reg::G12, Reg::G10, 0)),
                Operation::LablInstr(label, Instruction::Auipc(Reg::G1, 0)),
                Operation::Instr(Instruction::Jalr(Reg::G1, Reg::G1, 50)),
                Operation::Instr(Instruction::Addi(Reg::G13, Reg::G11, 0)),
                Operation::Instr(Instruction::Addi(Reg::G10, Reg::G0, 0)),
                Operation::Instr(Instruction::Addi(Reg::G11, Reg::G0, 0))
            ]);

            assert_eq!(test_list, cor_vec);
        }

        reset_acc_pointer(&mut accumulator, &mut pointer);

        {
            let mut test_list = sample_list.clone();
            test_list.insert(2, 
                Operation::Macro(MacroInstr::TailImm(50)));
            let label: Cow<'_, str> = Cow::from("TEST80");
            
            translate_macros(&MacroInstr::TailImm(50), 
            &mut test_list, 
            &mut accumulator, 
            &mut pointer, 
            Some(label.clone()));

            assert_eq!(accumulator, 1);
            assert_eq!(pointer, 4);

            let cor_vec: Vec<Operation> = Vec::from([
                Operation::Instr(Instruction::Addi(Reg::G17, Reg::G0, 1)),
                Operation::Instr(Instruction::Addi(Reg::G12, Reg::G10, 0)),
                Operation::LablInstr(label, Instruction::Auipc(Reg::G6, 0)),
                Operation::Instr(Instruction::Jalr(Reg::G0, Reg::G6, 50)),
                Operation::Instr(Instruction::Addi(Reg::G13, Reg::G11, 0)),
                Operation::Instr(Instruction::Addi(Reg::G10, Reg::G0, 0)),
                Operation::Instr(Instruction::Addi(Reg::G11, Reg::G0, 0))
            ]);

            assert_eq!(test_list, cor_vec);
        }

        reset_acc_pointer(&mut accumulator, &mut pointer);

        {
            let mut test_list = sample_list.clone();
            let target_label = "0800 444 555 666";
            test_list.insert(2, 
                Operation::Macro(MacroInstr::CallLabl(target_label.to_string())));
            let label: Cow<'_, str> = Cow::from("TEST80");
            
            translate_macros(&MacroInstr::CallLabl(target_label.to_string()), 
            &mut test_list, 
            &mut accumulator, 
            &mut pointer, 
            Some(label.clone()));

            assert_eq!(accumulator, 1);
            assert_eq!(pointer, 4);

            let cor_vec: Vec<Operation> = Vec::from([
                Operation::Instr(Instruction::Addi(Reg::G17, Reg::G0, 1)),
                Operation::Instr(Instruction::Addi(Reg::G12, Reg::G10, 0)),
                Operation::LablMacro(label, MacroInstr::Auipc(Reg::G1, target_label.to_string(), Part::Upper)),
                Operation::Macro(MacroInstr::Jalr(Reg::G1, Reg::G1, target_label.to_string(), Part::Lower)),
                Operation::Instr(Instruction::Addi(Reg::G13, Reg::G11, 0)),
                Operation::Instr(Instruction::Addi(Reg::G10, Reg::G0, 0)),
                Operation::Instr(Instruction::Addi(Reg::G11, Reg::G0, 0))
            ]);

            assert_eq!(test_list, cor_vec);
        }

        reset_acc_pointer(&mut accumulator, &mut pointer);

        {
            let mut test_list = sample_list.clone();
            let target_label = "0800 444 555 666";
            test_list.insert(2, 
                Operation::Macro(MacroInstr::TailLabl(target_label.to_string())));
            let label: Cow<'_, str> = Cow::from("TEST80");
            
            translate_macros(&MacroInstr::TailLabl(target_label.to_string()), 
            &mut test_list, 
            &mut accumulator, 
            &mut pointer, 
            Some(label.clone()));

            assert_eq!(accumulator, 1);
            assert_eq!(pointer, 4);

            let cor_vec: Vec<Operation> = Vec::from([
                Operation::Instr(Instruction::Addi(Reg::G17, Reg::G0, 1)),
                Operation::Instr(Instruction::Addi(Reg::G12, Reg::G10, 0)),
                Operation::LablMacro(label, MacroInstr::Auipc(Reg::G6, target_label.to_string(), Part::Upper)),
                Operation::Macro(MacroInstr::Jalr(Reg::G0, Reg::G6, target_label.to_string(), Part::Lower)),
                Operation::Instr(Instruction::Addi(Reg::G13, Reg::G11, 0)),
                Operation::Instr(Instruction::Addi(Reg::G10, Reg::G0, 0)),
                Operation::Instr(Instruction::Addi(Reg::G11, Reg::G0, 0))
            ]);

            assert_eq!(test_list, cor_vec);
        }

        reset_acc_pointer(&mut accumulator, &mut pointer);

        {
            let mut test_list = sample_list.clone();
            test_list.insert(2, 
                Operation::Macro(MacroInstr::Push(Vec::from([Reg::G15, Reg::G16, Reg::G17]))));
            let label: Cow<'_, str> = Cow::from("TEST80");
            
            translate_macros(&MacroInstr::Push(Vec::from([Reg::G15, Reg::G16, Reg::G17])), 
            &mut test_list, 
            &mut accumulator, 
            &mut pointer, 
            Some(label.clone()));

            assert_eq!(accumulator, 3);
            assert_eq!(pointer, 6);

            let cor_vec: Vec<Operation> = Vec::from([
                Operation::Instr(Instruction::Addi(Reg::G17, Reg::G0, 1)),
                Operation::Instr(Instruction::Addi(Reg::G12, Reg::G10, 0)),
                Operation::LablInstr(label, Instruction::Addi(Reg::G2, Reg::G2, -16)),
                Operation::Instr(Instruction::Sw(Reg::G15, Reg::G2, 16)),
                Operation::Instr(Instruction::Sw(Reg::G16, Reg::G2, 12)),
                Operation::Instr(Instruction::Sw(Reg::G17, Reg::G2, 8)),
                Operation::Instr(Instruction::Addi(Reg::G13, Reg::G11, 0)),
                Operation::Instr(Instruction::Addi(Reg::G10, Reg::G0, 0)),
                Operation::Instr(Instruction::Addi(Reg::G11, Reg::G0, 0))
            ]);

            assert_eq!(test_list, cor_vec);
        }

        reset_acc_pointer(&mut accumulator, &mut pointer);

        {
            let mut test_list = sample_list.clone();
            test_list.insert(2, 
                Operation::Macro(MacroInstr::Push(Vec::from([Reg::G15, Reg::G16, Reg::G17]))));
            let label: Cow<'_, str> = Cow::from("TEST80");
            
            translate_macros(&MacroInstr::Push(Vec::from([Reg::G15, Reg::G16, Reg::G17])), 
            &mut test_list, 
            &mut accumulator, 
            &mut pointer, 
            Some(label.clone()));

            assert_eq!(accumulator, 3);
            assert_eq!(pointer, 6);

            let cor_vec: Vec<Operation> = Vec::from([
                Operation::Instr(Instruction::Addi(Reg::G17, Reg::G0, 1)),
                Operation::Instr(Instruction::Addi(Reg::G12, Reg::G10, 0)),
                Operation::LablInstr(label, Instruction::Addi(Reg::G2, Reg::G2, -16)),
                Operation::Instr(Instruction::Sw(Reg::G15, Reg::G2, 16)),
                Operation::Instr(Instruction::Sw(Reg::G16, Reg::G2, 12)),
                Operation::Instr(Instruction::Sw(Reg::G17, Reg::G2, 8)),
                Operation::Instr(Instruction::Addi(Reg::G13, Reg::G11, 0)),
                Operation::Instr(Instruction::Addi(Reg::G10, Reg::G0, 0)),
                Operation::Instr(Instruction::Addi(Reg::G11, Reg::G0, 0))
            ]);

            assert_eq!(test_list, cor_vec);
        }

        reset_acc_pointer(&mut accumulator, &mut pointer);

        {
            let mut test_list = sample_list.clone();
            test_list.insert(2, 
                Operation::Macro(MacroInstr::Pop(Vec::from([Reg::G15, Reg::G16, Reg::G17]))));
            let label: Cow<'_, str> = Cow::from("TEST80");
            
            translate_macros(&MacroInstr::Pop(Vec::from([Reg::G15, Reg::G16, Reg::G17])), 
            &mut test_list, 
            &mut accumulator, 
            &mut pointer, 
            Some(label.clone()));

            assert_eq!(accumulator, 3);
            assert_eq!(pointer, 6);

            let cor_vec: Vec<Operation> = Vec::from([
                Operation::Instr(Instruction::Addi(Reg::G17, Reg::G0, 1)),
                Operation::Instr(Instruction::Addi(Reg::G12, Reg::G10, 0)),
                Operation::LablInstr(label, Instruction::Lw(Reg::G15, Reg::G2, 4)),
                Operation::Instr(Instruction::Lw(Reg::G16, Reg::G2, 8)),
                Operation::Instr(Instruction::Lw(Reg::G17, Reg::G2, 12)),
                Operation::Instr(Instruction::Addi(Reg::G2, Reg::G2, 12)),
                Operation::Instr(Instruction::Addi(Reg::G13, Reg::G11, 0)),
                Operation::Instr(Instruction::Addi(Reg::G10, Reg::G0, 0)),
                Operation::Instr(Instruction::Addi(Reg::G11, Reg::G0, 0))
            ]);

            assert_eq!(test_list, cor_vec);
        }
    }

    #[test]
    fn test_handle_instr_substitution() {
        
    }

    #[test]
    fn test_handle_label_refs() {

    }
}

// Lokale und globale Labels
// Lokale labels: .L1:
// Globale labels: L2:
// Done

// Pseudo-Opcodes:
// "call [LABEL]", "jsr []", "pop [REG]" - "ld [REG], [IMM]", "push [REG]" - "st [REG], [IMM]"

// Konstanten:
// .data
// [LABEL] .[ASSEMBLER INSTRUCTION] [IMM]
// .text
// CODE<|MERGE_RESOLUTION|>--- conflicted
+++ resolved
@@ -38,50 +38,6 @@
 };
 use crate::common::*;
 
-<<<<<<< HEAD
-=======
-#[derive(Clone, Debug)]
-enum IntermediateOp {
-    Call,
-    Tail,
-    Jal,
-    J,
-    Jr,
-    Jalr,
-    Lui,
-    Auipc,
-    Li,
-    Mv,
-    Addi,
-    Slti,
-    Sltiu,
-    Xori,
-    Ori,
-    Andi,
-    Srr,
-    Slr,
-    Add,
-    Sub,
-    Xor,
-    Or,
-    And,
-    Slt,
-    Sltu,
-    Sll,
-    Srl,
-    Sra,
-    Div,
-    Mul,
-    Remu,
-    Xnor,
-    Nor,
-    Equal,
-    Push,
-    Pop,
-    La
-}
-
->>>>>>> 5d5fe9fc
 pub struct Subroutines {
     code_str_vec: HashSet<String>
 }
@@ -264,537 +220,6 @@
     }
 }
 
-<<<<<<< HEAD
-=======
-fn parse_label_name(input: &str) -> IResult<&str, Cow<str>> {
-    let (rest, parsed) = alpha1(input)?;
-    let (rest, parsed_l) = alphanumeric0(rest)?;
-
-    Ok((rest, Cow::from(format!("{}{}", parsed, parsed_l))))
-}
-
-fn parse_label_definition(input: &str) -> IResult<&str, Cow<str>> {
-    let (rest, scope) = opt(tag("."))(input)?;
-    let (rest, parsed) = parse_label_name(rest)?;
-    let (rest, _) = tag(":")(rest)?;
-
-    match scope {
-        Some(local) => Ok((rest, Cow::from(local) + parsed)),
-        None => Ok((rest, parsed))
-    }
-}
-
-fn parse_label_definition_priv(input: &str) -> IResult<&str, Cow<str>> {
-    let (rest, req_underscore) = tag("_")(input)?;
-    let (rest, parsed) = parse_label_name(rest)?;
-    let (rest, _) = tag(":")(rest)?;
-
-    Ok((rest, Cow::from(req_underscore) + parsed))
-}
-
-fn from_hex(input: &str) -> Result<Imm, std::num::ParseIntError> {
-    let num_str = input.to_lowercase();
-    if let Some(number) = num_str.strip_suffix('u') {
-        Imm::from_str_radix(number, 16)
-    } else if let Some(number) = num_str.strip_suffix('s') {
-        match Imm::from_str_radix(number, 16) {
-            Ok(num) => {
-                let num_zero = num.leading_zeros();
-                let or_num = -1 << (i32::BITS - num_zero);
-                Ok(num | or_num)
-            },
-            Err(e) => Err(e),
-        }
-    } else {
-        Imm::from_str_radix(input, 16)
-    }
-}
-
-fn from_binary(input: &str) -> Result<Imm, std::num::ParseIntError> {
-    let num_str = input.to_lowercase();
-    if let Some(number) = num_str.strip_suffix('u') {
-        Imm::from_str_radix(number, 2)
-    } else if let Some(number) = num_str.strip_suffix('s') {
-        match Imm::from_str_radix(number, 2) {
-            Ok(num) => {
-                let num_zero = num.leading_zeros();
-                let or_num = -1 << (i32::BITS - num_zero);
-                Ok(num | or_num)
-            },
-            Err(e) => Err(e),
-        }
-    } else {
-        Imm::from_str_radix(input, 2)
-    }
-}
-
-fn parse_imm(input: &str) -> IResult<&str, Imm> {
-    if let Ok((rest, Some(_))) = opt(tag_no_case::<&str, &str, nom::error::Error<&str>>("0x"))(input) {
-        // Hexadecimal
-        map_res(
-            recognize(tuple((hex_digit1, opt(one_of("suSU"))))), 
-            from_hex
-        )(rest)
-    } else if let Ok((rest, Some(_))) = opt(tag_no_case::<&str, &str, nom::error::Error<&str>>("0b"))(input) {
-        // Binary
-        map_res(
-            recognize(tuple((is_a("01"), opt(one_of("suSU"))))), 
-            from_binary
-        )(rest)
-    } else {
-        // Decimal
-        map_res(
-            recognize(tuple((opt(tag("-")), digit1))),
-            str::parse
-        )(input)
-    }
-}
-
-fn parse_reg(input: &str) -> IResult<&str, Reg> {
-    let (rest, abs_reg) = opt(tag("x"))(input)?;
-
-    match abs_reg {
-        Some(_) => {
-            let (rest, reg) = map_res(digit1, str::parse)(rest)?;
-            let real_reg = Reg::num_to_enum(&reg);
-
-            if real_reg == Reg::NA {
-                println!("WARNING! Reg::NA RECEIVED! Rest = {}", rest);
-                todo!("Implement own error!");
-            } else {
-                Ok((rest, real_reg))
-            }
-        },
-        None => {
-            let (rest, reg) = map_res(alphanumeric1, Reg::str_to_enum)(rest)?;
-
-            Ok((rest, reg))
-        },
-    }
-}
-
-// ld x1,0x01 OR ld x1, 0x01
-fn parse_seper(input: &str) -> IResult<&str, &str> {
-    let (rest, not_needed) = tag(",")(input)?;
-    let (rest, _) = opt(tag(" "))(rest)?;
-
-    Ok((rest, not_needed))
-}
-
-fn parse_instr_args_seper(input: &str) -> IResult<&str, &str> {
-    is_a(" \t")(input)
-}
-
-fn parse_macro_noparm(input: &str) -> IResult<&str, Operation> {
-    let (rest, instr) = alt((
-        value(Operation::Instr(Instruction::Addi(Reg::G0, Reg::G0, 0)), tag("nop")),
-        value(Operation::Instr(Instruction::Jalr(Reg::G0, Reg::G1, 0)), tag("ret")),
-    ))(input)?;
-
-    Ok((rest, instr))
-}
-
-fn parse_macro_1labl(input: &str) -> IResult<&str, Operation> {
-    let (rest, macro_in) = alt((
-        value(IntermediateOp::Call, tag("call")),
-        value(IntermediateOp::Tail, tag("tail")),
-
-        value(IntermediateOp::Jal, tag("jal")),
-        value(IntermediateOp::J, tag("j")),
-    ))(input)?;
-    let (rest, _) = parse_instr_args_seper(rest)?;
-    let (rest, labl) = parse_label_name(rest)?;
-
-    let instr = match macro_in {
-        IntermediateOp::Call => MacroInstr::CallLabl(labl.to_string()).into(),
-        IntermediateOp::Tail => MacroInstr::TailLabl(labl.to_string()).into(),
-        IntermediateOp::J => MacroInstr::Jal(Reg::G0, labl.to_string()).into(),
-        IntermediateOp::Jal => MacroInstr::Jal(Reg::G1, labl.to_string()).into(),
-
-        op => panic!("[Error] Could not map parsed instruction to internal data structure: {:?}", op),
-    };
-
-    Ok((rest, instr))
-}
-
-fn parse_macro_1imm(input: &str) -> IResult<&str, Operation> {
-    let (rest, macro_in) = alt((
-        value(IntermediateOp::Call, tag("call")),
-        value(IntermediateOp::Tail, tag("tail")),
-
-        value(IntermediateOp::Jal, tag("jal")),
-        value(IntermediateOp::J, tag("j")),
-    ))(input)?;
-    let (rest, _) = parse_instr_args_seper(rest)?;
-    let (rest, imm) = parse_imm(rest)?;
-
-    let instr = match macro_in {
-        IntermediateOp::Call => MacroInstr::CallImm(imm).into(),
-        IntermediateOp::Tail => MacroInstr::TailImm(imm).into(),
-        IntermediateOp::J => Instruction::Jal(Reg::G0, imm).into(),
-        IntermediateOp::Jal => Instruction::Jal(Reg::G1, imm).into(),
-        op => panic!("[Error] Could not map parsed instruction to internal data structure: {:?}", op),
-    };
-
-    Ok((rest, instr))
-}
-
-fn parse_macro_1reg(input: &str) -> IResult<&str, Operation> {
-    let (rest, macro_in) = alt((
-        value(IntermediateOp::Jr, tag("jr")),
-        value(IntermediateOp::Jalr, tag("jalr")),
-    ))(input)?;
-    let (rest, _) = parse_instr_args_seper(rest)?;
-    let (rest, register) = parse_reg(rest)?;
-
-    let instr = match macro_in {
-        IntermediateOp::Jr => Instruction::Jalr(Reg::G0, register, 0),
-        IntermediateOp::Jalr => Instruction::Jalr(Reg::G1, register, 0),
-        op => panic!("[Error] Could not map parsed instruction to internal data structure: {:?}", op),
-    };
-
-    Ok((rest, instr.into()))
-}
-
-fn parse_macro_1labl1reg(input: &str) -> IResult<&str, Operation> {
-    let (rest, inter) = alt((
-        value(IntermediateOp::Lui, tag("lui")),
-        value(IntermediateOp::Auipc, tag("auipc")),
-        value(IntermediateOp::Jal, tag("jal")),
-        value(IntermediateOp::La, tag("la")),
-    ))(input)?;
-    let (rest, _) = parse_instr_args_seper(rest)?;
-    let (rest, args) = separated_pair(parse_reg, parse_seper, parse_label_name)(rest)?;
-
-    let instr = match inter {
-        IntermediateOp::Lui => MacroInstr::Lui(args.0, args.1.to_string()).into(),
-        IntermediateOp::Auipc => MacroInstr::Auipc(args.0, args.1.to_string(), Part::None).into(),
-        IntermediateOp::Jal => MacroInstr::Jal(args.0, args.1.to_string()).into(),
-        IntermediateOp::La => MacroInstr::LaLabl(args.0, args.1.to_string()).into(),
-        op => panic!("[Error] Could not map parsed instruction to internal data structure: {:?}", op),
-    };
-
-    Ok((rest, instr))
-}
-
-// ld x3, 0x30
-fn parse_inst_1imm1reg(input: &str) -> IResult<&str, Operation> {
-    let (rest, instr) = alt((
-        value(IntermediateOp::Lui, tag("lui")),
-        value(IntermediateOp::Auipc, tag("auipc")),
-        value(IntermediateOp::Jal, tag("jal")),
-
-        value(IntermediateOp::Li, tag("li")),
-        value(IntermediateOp::La, tag("la")),
-    ))(input)?;
-    let (rest, _) = parse_instr_args_seper(rest)?;
-    let (rest, args) = separated_pair(parse_reg, parse_seper, parse_imm)(rest)?;
-
-    let instr = match instr {
-        IntermediateOp::Lui => Instruction::Lui(args.0, args.1).into(),
-        IntermediateOp::Auipc => Instruction::Auipc(args.0, args.1).into(),
-        IntermediateOp::Jal => Instruction::Jal(args.0, args.1).into(),
-
-        IntermediateOp::Li => MacroInstr::Li(args.0, args.1).into(),
-        IntermediateOp::La => MacroInstr::LaImm(args.0, args.1).into(),
-
-        op => panic!("[Error] Could not map parsed instruction to internal data structure: {:?}", op),
-    };
-
-    Ok((rest, instr))
-}
-
-fn parse_macro_2reg(input: &str) -> IResult<&str, Operation> {
-    let (rest, instr) = (
-        value(IntermediateOp::Mv, tag("mv"))
-    )(input)?;
-    let (rest, _) = parse_instr_args_seper(rest)?;
-    let (rest, args) = separated_pair(parse_reg, parse_seper, parse_reg)(rest)?;
-
-    let instr = match instr {
-        IntermediateOp::Mv => Instruction::Addi(args.0, args.1, 0),
-        op  => panic!("[Error] Could not map parsed instruction to internal data structure: {:?}", op),
-    };
-
-    Ok((rest, instr.into()))
-}
-
-fn parse_macro_1labl2reg(input: &str) -> IResult<&str, Operation> {
-    let (rest, instr) = alt((
-        value(MacroInstr::Beq(Reg::NA, Reg::NA, String::new()), tag("beq")),
-        value(MacroInstr::Bne(Reg::NA, Reg::NA, String::new()), tag("bne")),
-        value(MacroInstr::Bltu(Reg::NA, Reg::NA, String::new()), tag("bltu")),
-        value(MacroInstr::Bgeu(Reg::NA, Reg::NA, String::new()), tag("bgeu")),
-        value(MacroInstr::Blt(Reg::NA, Reg::NA, String::new()), tag("blt")),
-        value(MacroInstr::Bge(Reg::NA, Reg::NA, String::new()), tag("bge")),
-
-        value(MacroInstr::Jalr(Reg::NA, Reg::NA, String::new(), Part::None), tag("jalr")),
-
-        value(MacroInstr::Slli(Reg::NA, Reg::NA, String::new()), tag("slli")),
-        value(MacroInstr::Srli(Reg::NA, Reg::NA, String::new()), tag("srli")),
-        value(MacroInstr::Srai(Reg::NA, Reg::NA, String::new()), tag("srai")),
-
-        value(MacroInstr::Sb(Reg::NA, Reg::NA, String::new(), Part::None), tag("sb")),
-        value(MacroInstr::Sh(Reg::NA, Reg::NA, String::new(), Part::None), tag("sh")),
-        value(MacroInstr::Sw(Reg::NA, Reg::NA, String::new(), Part::None), tag("sw")),
-
-        value(MacroInstr::Lbu(Reg::NA, Reg::NA, String::new()), tag("lbu")),
-        value(MacroInstr::Lhu(Reg::NA, Reg::NA, String::new()), tag("lhu")),
-        value(MacroInstr::Lb(Reg::NA, Reg::NA, String::new(), Part::None), tag("lb")),
-        value(MacroInstr::Lh(Reg::NA, Reg::NA, String::new(), Part::None), tag("lh")),
-        value(MacroInstr::Lw(Reg::NA, Reg::NA, String::new(), Part::None), tag("lw")),
-    ))(input)?;
-    let (rest, _) = parse_instr_args_seper(rest)?;
-    let (rest, args) = tuple((parse_reg, parse_seper, parse_reg, parse_seper, parse_label_name))(rest)?;
-
-    let instr = match instr {
-        MacroInstr::Beq(_, _, _) => MacroInstr::Beq(args.0, args.2, args.4.to_string()),
-        MacroInstr::Bne(_, _, _) => MacroInstr::Bne(args.0, args.2, args.4.to_string()),
-        MacroInstr::Blt(_, _, _) => MacroInstr::Blt(args.0, args.2, args.4.to_string()),
-        MacroInstr::Bltu(_, _, _) => MacroInstr::Bltu(args.0, args.2, args.4.to_string()),
-        MacroInstr::Bge(_, _, _) => MacroInstr::Bge(args.0, args.2, args.4.to_string()),
-        MacroInstr::Bgeu(_, _, _) => MacroInstr::Bgeu(args.0, args.2, args.4.to_string()),
-
-        MacroInstr::Jalr(_, _, _, ir) => MacroInstr::Jalr(args.0, args.2, args.4.to_string(), ir),
-
-        MacroInstr::Slli(_, _, _) => MacroInstr::Slli(args.0, args.2, args.4.to_string()),
-        MacroInstr::Srli(_, _, _) => MacroInstr::Srli(args.0, args.2, args.4.to_string()),
-        MacroInstr::Srai(_, _, _) => MacroInstr::Srai(args.0, args.2, args.4.to_string()),
-
-        MacroInstr::Sb(_, _, _, ir) => MacroInstr::Sb(args.0, args.2, args.4.to_string(), ir),
-        MacroInstr::Sh(_, _, _, ir) => MacroInstr::Sh(args.0, args.2, args.4.to_string(), ir),
-        MacroInstr::Sw(_, _, _, ir) => MacroInstr::Sw(args.0, args.2, args.4.to_string(), ir),
-
-        MacroInstr::Lb(_, _, _, ir) => MacroInstr::Lb(args.0, args.2, args.4.to_string(), ir),
-        MacroInstr::Lbu(_, _, _) => MacroInstr::Lbu(args.0, args.2, args.4.to_string()),
-        MacroInstr::Lh(_, _, _, ir) => MacroInstr::Lh(args.0, args.2, args.4.to_string(), ir),
-        MacroInstr::Lhu(_, _, _) => MacroInstr::Lhu(args.0, args.2, args.4.to_string()),
-        MacroInstr::Lw(_, _, _, ir) => MacroInstr::Lw(args.0, args.2, args.4.to_string(), ir),
-
-        op => panic!("[Error] Could not map parsed instruction to internal data structure: {:?}", op),
-    };
-
-    Ok((rest, instr.into()))
-}
-
-fn parse_inst_1imm2reg_lw(input: &str) -> IResult<&str, Operation> {
-    let (rest, instr) = alt((
-        value(Instruction::Beq(Reg::NA, Reg::NA, 0), tag("beq")),
-        value(Instruction::Bne(Reg::NA, Reg::NA, 0), tag("bne")),
-        value(Instruction::Blt(Reg::NA, Reg::NA, 0), tag("blt")),
-        value(Instruction::Bltu(Reg::NA, Reg::NA, 0), tag("bltu")),
-        value(Instruction::Bge(Reg::NA, Reg::NA, 0), tag("bge")),
-        value(Instruction::Bgeu(Reg::NA, Reg::NA, 0), tag("bgeu")),
-
-        value(Instruction::Slli(Reg::NA, Reg::NA, 0), tag("slli")),
-        value(Instruction::Srli(Reg::NA, Reg::NA, 0), tag("srli")),
-        value(Instruction::Srai(Reg::NA, Reg::NA, 0), tag("srai")),
-
-        value(Instruction::Sb(Reg::NA, Reg::NA, 0), tag("sb")),
-        value(Instruction::Sh(Reg::NA, Reg::NA, 0), tag("sh")),
-        value(Instruction::Sw(Reg::NA, Reg::NA, 0), tag("sw")),
-
-        value(Instruction::Lb(Reg::NA, Reg::NA, 0), tag("lb")),
-        value(Instruction::Lbu(Reg::NA, Reg::NA, 0), tag("lbu")),
-        value(Instruction::Lh(Reg::NA, Reg::NA, 0), tag("lh")),
-        value(Instruction::Lhu(Reg::NA, Reg::NA, 0), tag("lhu")),
-        value(Instruction::Lw(Reg::NA, Reg::NA, 0), tag("lw")),
-    ))(input)?;
-    let (rest, _) = parse_instr_args_seper(rest)?;
-    let (rest, args) = tuple((parse_reg, parse_seper, parse_reg, parse_seper, parse_imm))(rest)?;
-
-    let instr = match instr {
-        Instruction::Beq(_, _, _) => Instruction::Beq(args.0, args.2, args.4),
-        Instruction::Bne(_, _, _) => Instruction::Bne(args.0, args.2, args.4),
-        Instruction::Blt(_, _, _) => Instruction::Blt(args.0, args.2, args.4),
-        Instruction::Bltu(_, _, _) => Instruction::Bltu(args.0, args.2, args.4),
-        Instruction::Bge(_, _, _) => Instruction::Bge(args.0, args.2, args.4),
-        Instruction::Bgeu(_, _, _) => Instruction::Bgeu(args.0, args.2, args.4),
-
-        Instruction::Slli(_, _, _) => Instruction::Slli(args.0, args.2, args.4),
-        Instruction::Srli(_, _, _) => Instruction::Srli(args.0, args.2, args.4),
-        Instruction::Srai(_, _, _) => Instruction::Srai(args.0, args.2, args.4),
-
-        Instruction::Sb(_, _, _) => Instruction::Sb(args.0, args.2, args.4),
-        Instruction::Sh(_, _, _) => Instruction::Sh(args.0, args.2, args.4),
-        Instruction::Sw(_, _, _) => Instruction::Sw(args.0, args.2, args.4),
-
-        Instruction::Lb(_, _, _) => Instruction::Lb(args.0, args.2, args.4),
-        Instruction::Lbu(_, _, _) => Instruction::Lbu(args.0, args.2, args.4),
-        Instruction::Lh(_, _, _) => Instruction::Lh(args.0, args.2, args.4),
-        Instruction::Lhu(_, _, _) => Instruction::Lhu(args.0, args.2, args.4),
-        Instruction::Lw(_, _, _) => Instruction::Lw(args.0, args.2, args.4),
-
-        _ => Instruction::NA
-    };
-
-    Ok((rest, instr.into()))
-}
-
-fn parse_inst_1imm2reg_up(input: &str) -> IResult<&str, Operation> {
-    let (rest, instr) = alt((
-        value(IntermediateOp::Addi, tag("addi")),
-
-        value(IntermediateOp::Slti, tag("slti")),
-        value(IntermediateOp::Sltiu, tag("sltiu")),
-
-        value(IntermediateOp::Xori, tag("xori")),
-        value(IntermediateOp::Ori, tag("ori")),
-        value(IntermediateOp::Andi, tag("andi")),
-
-        value(IntermediateOp::Jalr, tag("jalr")),
-
-        value(IntermediateOp::Srr, tag("srr")),
-        value(IntermediateOp::Slr, tag("slr"))
-    ))(input)?;
-    let (rest, _) = parse_instr_args_seper(rest)?;
-    let (rest, args) = tuple((parse_reg, parse_seper, parse_reg, parse_seper, parse_imm))(rest)?;
-
-    let instr = match instr {
-        IntermediateOp::Addi => Instruction::Addi(args.0, args.2, args.4).into(),
-
-        IntermediateOp::Slti => Instruction::Slti(args.0, args.2, args.4).into(),
-        IntermediateOp::Sltiu => Instruction::Sltiu(args.0, args.2, args.4).into(),
-        IntermediateOp::Xori => Instruction::Xori(args.0, args.2, args.4).into(),
-        IntermediateOp::Ori => Instruction::Ori(args.0, args.2, args.4).into(),
-        IntermediateOp::Andi => Instruction::Andi(args.0, args.2, args.4).into(),
-
-        IntermediateOp::Jalr => Instruction::Jalr(args.0, args.2, args.4).into(),
-
-        IntermediateOp::Srr => MacroInstr::Srr(args.0, args.2, args.4).into(),
-        IntermediateOp::Slr => MacroInstr::Slr(args.0, args.2, args.4).into(),
-
-        op => panic!("[Error] Could not map parsed instruction to internal data structure: {:?}", op),
-    };
-
-    Ok((rest, instr))
-}
-
-fn parse_inst_3reg(input: &str) -> IResult<&str, Operation> {
-    let (rest, instr) = alt((
-        value(IntermediateOp::Add, tag("add")),
-        value(IntermediateOp::Sub, tag("sub")),
-
-        value(IntermediateOp::Xor, tag("xor")),
-        value(IntermediateOp::Or, tag("or")),
-        value(IntermediateOp::And, tag("and")),
-
-        value(IntermediateOp::Slt,tag("slt")),
-        value(IntermediateOp::Sltu,tag("sltu")),
-
-        value(IntermediateOp::Sll, tag("sll")),
-        value(IntermediateOp::Srl, tag("srl")),
-        value(IntermediateOp::Sra, tag("sra")),
-
-        value(IntermediateOp::Div, tag("div")),
-        value(IntermediateOp::Mul, tag("mul")),
-        value(IntermediateOp::Remu, tag("remu")),
-
-        value(IntermediateOp::Xnor, tag("xnor")),
-        value(IntermediateOp::Equal, tag("eq")),
-        value(IntermediateOp::Nor, tag("nor")),
-    ))(input)?;
-    let (rest, _) = parse_instr_args_seper(rest)?;
-    let (rest, args) = tuple((parse_reg, parse_seper, parse_reg, parse_seper, parse_reg))(rest)?;
-
-    let instr = match instr {
-        IntermediateOp::Add => Instruction::Addn(args.0, args.2, args.4).into(),
-        IntermediateOp::Sub => Instruction::Subn(args.0, args.2, args.4).into(),
-
-        IntermediateOp::Xor => Instruction::Xor(args.0, args.2, args.4).into(),
-        IntermediateOp::Or => Instruction::Or(args.0, args.2, args.4).into(),
-        IntermediateOp::And => Instruction::And(args.0, args.2, args.4).into(),
-
-        IntermediateOp::Slt => Instruction::Slt(args.0, args.2, args.4).into(),
-        IntermediateOp::Sltu => Instruction::Sltu(args.0, args.2, args.4).into(),
-
-        IntermediateOp::Sll => Instruction::Sll(args.0, args.2, args.4).into(),
-        IntermediateOp::Srl => Instruction::Srl(args.0, args.2, args.4).into(),
-        IntermediateOp::Sra => Instruction::Sra(args.0, args.2, args.4).into(),
-
-        IntermediateOp::Div => MacroInstr::Divn(args.0, args.2, args.4).into(),
-        IntermediateOp::Mul => MacroInstr::Muln(args.0, args.2, args.4).into(),
-        IntermediateOp::Remu => MacroInstr::Remu(args.0, args.2, args.4).into(),
-
-        IntermediateOp::Equal => Instruction::Equal(args.0, args.2, args.4).into(),
-        IntermediateOp::Xnor => Instruction::Xnor(args.0, args.2, args.4).into(),
-        IntermediateOp::Nor => todo!("Not implemented yet!"),
-
-        op => panic!("[Error] Could not map parsed instruction to internal data structure: {:?}", op),
-    };
-
-    Ok((rest, instr))
-}
-
-fn parse_macro_multiarg(input: &str) -> IResult<&str, Operation> {
-    let (rest, instr) = alt((
-        value(IntermediateOp::Push, tag("push")),
-        value(IntermediateOp::Pop, tag("pop")),
-    ))(input)?;
-    let (rest, _) = parse_instr_args_seper(rest)?;
-    let (rest, args) = separated_list1(parse_seper, parse_reg)(rest)?;
-
-    let instr = match instr {
-        IntermediateOp::Push => MacroInstr::Push(args).into(),
-        IntermediateOp::Pop => MacroInstr::Pop(args).into(),
-
-        op => panic!("[Error] Could not map parsed instruction to internal data structure: {:?}", op),
-    };
-
-    Ok((rest, instr))
-}
-
-fn parse_instruction(input: &str) -> IResult<&str, Operation> {
-    let (rest, op) = alt((
-        parse_macro_noparm,
-        parse_macro_1reg,
-        parse_macro_2reg,
-        parse_macro_1labl2reg,
-        parse_inst_1imm2reg_lw,
-        parse_macro_1labl,
-        parse_macro_1imm,
-        parse_macro_1labl1reg,
-        parse_inst_1imm1reg,
-        parse_inst_1imm2reg_up,
-        parse_inst_3reg,
-        parse_macro_multiarg
-    ))(input)?;
-
-    Ok((rest, op))
-}
-
-// TODO: Incoporate
-/*let (rest, res) = alt((
-    tuple((
-        map(parse_label_definition, |s| Some(s)),
-        multispace1,
-        map(
-            alt((
-            parse_instruction,
-            parse_multiline_macro
-        )),
-        |s| Some(s)
-        )
-    )),
-    tuple((
-        map(parse_label_definition, |s| Some(s)), 
-        success(""), 
-        success(None)
-    )),
-    tuple((
-        success(None),
-        success(""),
-        map(
-            alt((
-            parse_instruction,
-            parse_multiline_macro
-        )),
-        |s| Some(s)
-        )
-    )),
-))(rest)?;
-Ok((rest, (res.0, res.2)))*/
->>>>>>> 5d5fe9fc
 #[allow(clippy::type_complexity)]
 fn parse_line(input: &str) -> IResult<&str, (Option<&str>, Option<Operation>)> {
     let (rest, _) = multispace0(input)?;
@@ -1601,237 +1026,6 @@
     use super::*;
 
     #[test]
-<<<<<<< HEAD
-=======
-    fn test_parse_label() {
-        assert_ne!(parse_label_definition("invalid"), Ok(("", Cow::from("invalid"))));
-        assert_eq!(parse_label_definition("valid0:"), Ok(("", Cow::from("valid0"))));
-        assert_ne!(parse_label_definition("invalid :"), Ok(("", Cow::from("invalid"))));
-        assert_ne!(parse_label_definition(" "), Ok(("", Cow::from(""))));
-        assert_eq!(parse_label_definition("valid:"), Ok(("", Cow::from("valid"))));
-        assert_ne!(parse_label_definition("0invalid:"), Ok(("", Cow::from("0invalid"))));
-        assert_eq!(parse_label_definition("v415alid:"), Ok(("", Cow::from("v415alid"))));
-        assert_eq!(parse_label_definition(".veryvalid:"), Ok(("", Cow::from(".veryvalid"))));
-    }
-
-    #[test]
-    fn test_parse_label_privileged() {
-        assert_ne!(parse_label_definition_priv("invalid"), Ok(("", Cow::from("invalid"))));
-        assert_ne!(parse_label_definition_priv("invalid0:"), Ok(("", Cow::from("invalid0"))));
-        assert_ne!(parse_label_definition_priv("invalid :"), Ok(("", Cow::from("invalid"))));
-        assert_ne!(parse_label_definition_priv(" "), Ok(("", Cow::from(""))));
-        assert_eq!(parse_label_definition_priv("_valid:"), Ok(("", Cow::from("_valid"))));
-        assert_ne!(parse_label_definition_priv("0invalid:"), Ok(("", Cow::from("0invalid"))));
-        assert_eq!(parse_label_definition_priv("_v415alid:"), Ok(("", Cow::from("_v415alid"))));
-        assert_eq!(parse_label_definition_priv("_veryvalid:"), Ok(("", Cow::from("_veryvalid"))));
-    }
-
-    #[test]
-    fn test_parse_imm() {
-        assert_ne!(parse_imm("invalid"), Ok(("", 0)));
-        assert_ne!(parse_imm(" "), Ok(("", 0)));
-        assert_eq!(parse_imm("10"), Ok(("", 10)));
-        assert_eq!(parse_imm("0xA"), Ok(("", 10)));
-        assert_eq!(parse_imm("-10"), Ok(("", -10)));
-        assert_eq!(parse_imm("0xAAs"), Ok(("", -86)));
-        assert_eq!(parse_imm("0xAAS"), Ok(("", -86)));
-        assert_eq!(parse_imm("0b1111u"), Ok(("", 15)));
-        assert_eq!(parse_imm("0b1100s"), Ok(("", -4)));
-    }
-
-    #[test]
-    fn test_parse_reg() {
-        assert_ne!(parse_reg("invalid"), Ok(("", Reg::NA)));
-        assert_ne!(parse_reg(" "), Ok(("", Reg::NA)));
-        assert_ne!(parse_reg("  "), Ok(("", Reg::NA)));
-        assert_eq!(parse_reg("x3"), Ok(("", Reg::G3)));
-        assert_eq!(parse_reg("s1"), Ok(("", Reg::G9)));
-        assert_eq!(parse_reg("zero"), Ok(("", Reg::G0)));
-        assert_eq!(parse_reg("t3"), Ok(("", Reg::G28)));
-    }
-
-    #[test]
-    fn test_parse_seper() {
-        assert_ne!(parse_seper("invalid"), Ok(("", "")));
-        assert_ne!(parse_seper(" "), Ok(("", "")));
-        assert_eq!(parse_seper(", "), Ok(("", ",")));
-        assert_eq!(parse_seper(","), Ok(("", ",")));
-    }
-    
-    #[test]
-    fn test_parse_instrnoparam() {
-        assert_ne!(parse_macro_noparm("invalid"), Ok(("", Operation::Instr(Instruction::NA))));
-        assert_ne!(parse_macro_noparm("noop"), Ok(("", Operation::Instr(Instruction::Addi(Reg::G0, Reg::G0, 0)))));
-        assert_eq!(parse_macro_noparm("nop"), Ok(("", Operation::Instr(Instruction::Addi(Reg::G0, Reg::G0, 0)))));
-        assert_ne!(parse_macro_noparm("nop x1"), Ok(("", Operation::Instr(Instruction::Addi(Reg::G0, Reg::G0, 0)))));
-        assert_eq!(parse_macro_noparm("ret"), Ok(("", Operation::Instr(Instruction::Jalr(Reg::G0, Reg::G1, 0)))));
-        assert_ne!(parse_macro_noparm("ret nop"), Ok(("", Operation::Instr(Instruction::Jalr(Reg::G0, Reg::G1, 0)))));
-    }
-
-    #[test]
-    fn test_parse_instr1labl() {
-        assert_ne!(parse_macro_1labl("invalid"), Ok(("", Instruction::NA.into())));
-        assert_ne!(parse_macro_1labl(" "), Ok(("", Instruction::NA.into())));
-        assert_ne!(parse_macro_1labl(""), Ok(("", Instruction::NA.into())));
-        assert_ne!(parse_macro_1labl("call"), Ok(("", Instruction::NA.into())));
-        assert_eq!(parse_macro_1labl("tail test"), Ok(("", MacroInstr::TailLabl("test".to_string()).into())));
-        assert_eq!(parse_macro_1labl("call HANS"), Ok(("", MacroInstr::CallLabl("HANS".to_string()).into())));
-        assert_ne!(parse_macro_1labl("call label  "), Ok(("", MacroInstr::CallLabl("label".to_string()).into())));
-    }
-
-    #[test]
-    fn test_parse_instr1imm() {
-        assert_ne!(parse_macro_1imm("invalid"), Ok(("", Instruction::NA.into())));
-        assert_ne!(parse_macro_1imm(" "), Ok(("", Instruction::NA.into())));
-        assert_ne!(parse_macro_1imm(""), Ok(("", Instruction::NA.into())));
-        assert_ne!(parse_macro_1imm("j"), Ok(("", Instruction::NA.into())));
-        assert_eq!(parse_macro_1imm("j 12"), Ok(("", Instruction::Jal(Reg::G0, 12).into())));
-        assert_eq!(parse_macro_1imm("call 0x10"), Ok(("", MacroInstr::CallImm(0x10).into())));
-        assert_ne!(parse_macro_1imm("jal 125  "), Ok(("", Instruction::Jal(Reg::G1, 125).into())));
-    }
-
-    #[test]
-    fn test_parse_instr1reg() {
-        assert_ne!(parse_macro_1reg("invalid"), Ok(("", Instruction::NA.into())));
-        assert_ne!(parse_macro_1reg(" "), Ok(("", Instruction::NA.into())));
-        assert_ne!(parse_macro_1reg(""), Ok(("", Instruction::NA.into())));
-        assert_ne!(parse_macro_1reg("jr"), Ok(("", Instruction::Jalr(Reg::NA, Reg::NA, 0).into())));
-        assert_eq!(parse_macro_1reg("jalr a2"), Ok(("", Instruction::Jalr(Reg::G1, Reg::str_to_enum("a2").unwrap(), 0).into())));
-        assert_eq!(parse_macro_1reg("jr x18"), Ok(("", Instruction::Jalr(Reg::G0, Reg::G18, 0).into())));
-        assert_ne!(parse_macro_1reg("jalr x19  "), Ok(("", Instruction::Jalr(Reg::G1, Reg::G19, 0).into())));
-    }
-
-    #[test]
-    fn test_parse_instr1labl1reg() {
-        assert_ne!(parse_macro_1labl1reg(""), Ok(("", Instruction::NA.into())));
-        assert_ne!(parse_macro_1labl1reg("lui"), Ok(("", MacroInstr::Lui(Reg::NA, "".to_string()).into())));
-        assert_eq!(parse_macro_1labl1reg("lui a2, stop"), Ok(("", MacroInstr::Lui(Reg::G12, "stop".to_string()).into())));
-        assert_eq!(parse_macro_1labl1reg("auipc s2, helloWorld"), Ok(("", MacroInstr::Auipc(Reg::G18, "helloWorld".to_string(), Part::None).into())));
-        assert_eq!(parse_macro_1labl1reg("jal   x20, test"), Ok(("", MacroInstr::Jal(Reg::G20, "test".to_string()).into())));
-        assert_ne!(parse_macro_1labl1reg("jal x19, train "), Ok(("", MacroInstr::Jal(Reg::G19, "train".to_string()).into())));
-        assert_eq!(parse_macro_1labl1reg("la x19, HELLOWORLD"), Ok(("", MacroInstr::LaLabl(Reg::G19, "HELLOWORLD".to_string()).into())));
-    }
-
-    #[test]
-    fn test_parse_instr1imm1reg() {
-        assert_ne!(parse_inst_1imm1reg("invalid"), Ok(("", Instruction::NA.into())));
-        assert_ne!(parse_inst_1imm1reg(" "), Ok(("",Instruction::NA.into())));
-        assert_ne!(parse_inst_1imm1reg(""), Ok(("", Instruction::NA.into())));
-        assert_ne!(parse_inst_1imm1reg("ld"), Ok(("", Instruction::NA.into())));
-        assert_ne!(parse_inst_1imm1reg(""), Ok(("", Instruction::NA.into())));
-        assert_ne!(parse_inst_1imm1reg("lui"), Ok(("", Instruction::Lui(Reg::NA, 0).into())));
-        assert_eq!(parse_inst_1imm1reg("lui x12, 12"), Ok(("", Instruction::Lui(Reg::G12, 12).into())));
-        assert_eq!(parse_inst_1imm1reg("auipc x18, 0x20"), Ok(("", Instruction::Auipc(Reg::G18, 32).into())));
-        assert_eq!(parse_inst_1imm1reg("jal x20, 5"), Ok(("", Instruction::Jal(Reg::G20, 5).into())));
-        assert_ne!(parse_inst_1imm1reg("jal x19, 125 "), Ok(("", Instruction::Jal(Reg::G19, 125).into())));
-        assert_eq!(parse_inst_1imm1reg("la x19, 0x0F"), Ok(("", MacroInstr::LaImm(Reg::G19, 0x0F).into())));
-    }
-
-    #[test]
-    fn test_parse_inst_2reg() {
-        assert_ne!(parse_macro_2reg("invalid"), Ok(("", Instruction::NA.into())));
-        assert_ne!(parse_macro_2reg("   "), Ok(("", Instruction::NA.into())));
-        assert_ne!(parse_macro_2reg("ld x1, 0xAA"), Ok(("", Instruction::NA.into())));
-        assert_ne!(parse_macro_2reg("mv x1, 0xAA"), Ok(("", Instruction::NA.into())));
-        assert_eq!(parse_macro_2reg("mv x1, x4"), Ok(("", Instruction::Addi(Reg::G1, Reg::G4, 0).into())));
-        assert_eq!(parse_macro_2reg("mv x12,x4"), Ok(("", Instruction::Addi(Reg::G12, Reg::G4, 0).into())));
-    }
-
-    #[test]
-    fn test_parse_instr1labl2reg() {
-        assert_ne!(parse_macro_1labl2reg("invalid"), Ok(("", Instruction::NA.into())));
-        assert_ne!(parse_macro_1labl2reg("   "), Ok(("", Instruction::NA.into())));
-        assert_ne!(parse_macro_1labl2reg("sb x1, x6"), Ok(("", MacroInstr::Sb(Reg::G1, Reg::G6, "".to_string(), Part::None).into())));
-        assert_ne!(parse_macro_1labl2reg("lb x1, total"), Ok(("", MacroInstr::Lb(Reg::G1, Reg::NA, "total".to_string(), Part::None).into())));
-        assert_eq!(parse_macro_1labl2reg("bgeu  x1, x4, sTaRt"), Ok(("", MacroInstr::Bgeu(Reg::G1, Reg::G4, "sTaRt".to_string()).into())));
-        assert_ne!(parse_macro_1labl2reg("slli x1x4,eNND"), Ok(("", MacroInstr::Slli(Reg::G1, Reg::G4, "eNND".to_string()).into())));
-        assert_eq!(parse_macro_1labl2reg("blt x10,x10, last"), Ok(("", MacroInstr::Blt(Reg::G10, Reg::G10, "last".to_string()).into())));
-        assert_ne!(parse_macro_1labl2reg("jalr  x6,  x8,test"), Ok(("", MacroInstr::Jalr(Reg::G6, Reg::G8, "test".to_string(), Part::None).into())));
-        assert_eq!(parse_macro_1labl2reg("lhu x1, x2, hans"), Ok(("", MacroInstr::Lhu(Reg::G1, Reg::G2, "hans".to_string()).into())));
-        assert_eq!(parse_macro_1labl2reg("sb x13,x15,loading"), Ok(("", MacroInstr::Sb(Reg::G13, Reg::G15, "loading".to_string(), Part::None).into())));
-        assert_ne!(parse_macro_1labl2reg("beqx1x15,start"), Ok(("", MacroInstr::Beq(Reg::G1, Reg::G15, "start".to_string()).into())));
-        assert_ne!(parse_macro_1labl2reg("lbu x12, x15,  dasletzte"), Ok(("", MacroInstr::Lbu(Reg::G12, Reg::G15, "dasletzte".to_string()).into())));
-    }
-
-    #[test]
-    fn test_parse_inst_1imm2reg() {
-        assert_ne!(parse_inst_1imm2reg_lw("invalid"), Ok(("", Instruction::NA.into())));
-        assert_ne!(parse_inst_1imm2reg_lw("   "), Ok(("", Instruction::NA.into())));
-        assert_ne!(parse_inst_1imm2reg_lw("addi x1, x6"), Ok(("", Instruction::NA.into())));
-        assert_ne!(parse_inst_1imm2reg_lw("lbu x1, 0xAA"), Ok(("", Instruction::Lbu(Reg::G1, Reg::NA, 0xAA).into())));
-        assert_eq!(parse_inst_1imm2reg_lw("blt x1, x4, 5"), Ok(("", Instruction::Blt(Reg::G1, Reg::G4, 5).into())));
-        assert_ne!(parse_inst_1imm2reg_lw("lb x1x4,0x6"), Ok(("", Instruction::Lb(Reg::G1, Reg::G4, 6).into())));
-        assert_eq!(parse_inst_1imm2reg_lw("sb x10,x10, 51"), Ok(("", Instruction::Sb(Reg::G10, Reg::G10, 51).into())));
-        assert_ne!(parse_inst_1imm2reg_lw("bge x6,  x8,5"), Ok(("", Instruction::Bge(Reg::G6, Reg::G8, 5).into())));
-
-        assert_eq!(parse_inst_1imm2reg_up("addi x1, x2, 0xAA"), Ok(("", Instruction::Addi(Reg::G1, Reg::G2, 0xAA).into())));
-        assert_eq!(parse_inst_1imm2reg_up("srr   x13,x15,6"), Ok(("", MacroInstr::Srr(Reg::G13, Reg::G15, 6).into())));
-        assert_ne!(parse_inst_1imm2reg_up("sltix1x15,6"), Ok(("", Instruction::Slti(Reg::G1, Reg::G15, 6).into())));
-        assert_ne!(parse_inst_1imm2reg_up("slli x12, x15,  6"), Ok(("", Instruction::Slli(Reg::G12, Reg::G15, 6).into())));
-        // TODO: More tests
-    }
-
-    #[test]
-    fn test_parse_inst_3reg() {
-        assert_ne!(parse_inst_3reg("invalid"), Ok(("", Instruction::NA.into())));
-        assert_ne!(parse_inst_3reg("   "), Ok(("", Instruction::NA.into())));
-        assert_ne!(parse_inst_3reg("addi x1, x6, 0xAA"), Ok(("", Instruction::Addi(Reg::G1, Reg::G6, 0xAA).into())));
-        assert_ne!(parse_inst_3reg("add x1, x2"), Ok(("", Instruction::Addn(Reg::G1, Reg::G2, Reg::NA).into())));
-        assert_eq!(parse_inst_3reg("mul x1, x4, x6"), Ok(("", MacroInstr::Muln(Reg::G1, Reg::G4, Reg::G6).into())));
-        assert_ne!(parse_inst_3reg("div x10x14,x7"), Ok(("", MacroInstr::Divn(Reg::G10, Reg::G14, Reg::G7).into())));
-        
-        assert_eq!(parse_inst_3reg("xor x10,x11, x10"), Ok(("", Instruction::Xor(Reg::G10, Reg::G11, Reg::G10).into())));
-        assert_ne!(parse_inst_3reg("xnor x6,  x8,x5"), Ok(("", Instruction::NA.into())));
-        assert_eq!(parse_inst_3reg("and x6, x8, x14"), Ok(("", Instruction::And(Reg::G6, Reg::G8, Reg::G14).into())));
-        assert_ne!(parse_inst_3reg("sll x6,  x8, x14"), Ok(("", Instruction::Sll(Reg::G6, Reg::G8, Reg::G14).into())));
-    }
-
-    #[test]
-    fn test_parse_inst_multiarg() {
-        assert_ne!(parse_macro_multiarg("push"), Ok(("", MacroInstr::Push(vec![]).into())));
-        assert_eq!(parse_macro_multiarg("push x12"), Ok(("", MacroInstr::Push(Vec::from([
-            Reg::G12
-        ])).into())));
-        assert_eq!(parse_macro_multiarg("push x12, x13, x14"), Ok(("", MacroInstr::Push(Vec::from([
-            Reg::G12,
-            Reg::G13,
-            Reg::G14
-        ])).into())));
-        assert_eq!(parse_macro_multiarg("push   x12,x13,x14"), Ok(("", MacroInstr::Push(Vec::from([
-            Reg::G12,
-            Reg::G13,
-            Reg::G14
-        ])).into())));
-        assert_ne!(parse_macro_multiarg("pop"), Ok(("", MacroInstr::Pop(vec![]).into())));
-        assert_eq!(parse_macro_multiarg("pop x12"), Ok(("", MacroInstr::Pop(Vec::from([
-            Reg::G12
-        ])).into())));
-        assert_eq!(parse_macro_multiarg("pop x12, x13, x14"), Ok(("", MacroInstr::Pop(Vec::from([
-            Reg::G12,
-            Reg::G13,
-            Reg::G14
-        ])).into())));
-        assert_eq!(parse_macro_multiarg("pop   x12,x13,x14"), Ok(("", MacroInstr::Pop(Vec::from([
-            Reg::G12,
-            Reg::G13,
-            Reg::G14
-        ])).into())));
-    }
-
-    #[test]
-    fn test_parse_instruction() {
-        assert_eq!(parse_instruction("mv x1, x6"), Ok(("", Instruction::Addi(Reg::G1, Reg::G6, 0).into())));
-        assert_ne!(parse_instruction("addi x1, 0xAA"), Ok(("", Instruction::Addi(Reg::G1, Reg::NA, 0xAA).into())));
-        assert_eq!(parse_instruction("mul x1, x4, x6"), Ok(("", MacroInstr::Muln(Reg::G1, Reg::G4, Reg::G6).into())));
-        assert_ne!(parse_instruction("xor x10x14,x7"), Ok(("", Instruction::Xor(Reg::G10, Reg::G14, Reg::G7).into())));
-        assert_eq!(parse_instruction("add x10,x11, x10"), Ok(("", Instruction::Addn(Reg::G10, Reg::G11, Reg::G10).into())));
-        assert_ne!(parse_instruction("xnor x6,  x8,x5"), Ok(("", Instruction::NA.into())));
-        assert_eq!(parse_instruction("srr x5, x8, 7"), Ok(("", MacroInstr::Srr(Reg::G5, Reg::G8, 7).into())));
-        // More tests & seperate
-    }
-
-    #[test]
->>>>>>> 5d5fe9fc
     fn test_parse_line() {
         assert_eq!(parse_line("label: add x1, x5, x6"),
                    Ok(("", (Some("label"), Some(Instruction::Addn(Reg::G1, Reg::G5, Reg::G6).into())))));
