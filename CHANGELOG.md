# Changelog

All notable changes to this project will be documented in this file.

The format is based on [Keep a Changelog](https://keepachangelog.com/en/1.0.0/),
and this project adheres to [Semantic Versioning](https://semver.org/spec/v2.0.0.html).

<!-- next-header -->

## [Unreleased] - ReleaseDate

### Added

<<<<<<< HEAD
- Last instructions of RV32I for debugging & RARS compatibility
  - `ecall` - System call (should not be used, we don't have an OS)
  - `ebreak` - Breaking point for debugging purposes (should be used in debugger only)
=======
- Automatic stack pointer initialization!
  - Stack pointer is automatically initialized to 4096 bytes
  - Use `--no-sp-init` to avoid initializing stack pointer
  - Note: When using `push` and `pop` the very bottom byte of the stack is not used. This may be subject to change!
- Initial support for label constants!
  - `.eqv <LABEL>, <IMMEDIATE>` can be used to set the label to that immediate
  - `li <REG>, <LABEL>` can be used to load that label into a register
- More tests
- Debug information for data parsing sub step

### Changed

- 8 bit word width for MIF format being deprecated
  - It will not be deprecated!
- Information presentation in debugging log level
  - the information should be more concise

### Fixed

- Data label after aligning halfs before words and dwords
  - This resulted in wrong labels afterwards. 
>>>>>>> f97b6075

## [1.2.0] - 2024-02-10

### Added

- Initial & experimental support for constants and assembler directives!
  - Currently only initializing constants are supported with the `.byte`, `.half`, `.word`, `.dword`, `.ascii`, `.asciz` and `.string` identifier
  - To use constants you have to use sections, namely `.data` for constant declarations and `.text` for instructions
  - It is compatible to RARS, if you want to look there first!
  - If you specify `.data`, that data will be stored in a separate file with the same name but `<name>.mem.<ext>` 
  - Note: Comment has no effect on data mifs
- Simple progress bar for tracking... well, progress!
  - Progress bars are always written to stderr
- Simple Logging
  - There are multiple log levels: [error, warn, info, debug, trace, off] with error being the highest priority (always on unless log_level == off) and trace being the lowest priority (always off unless log_level == trace)
  - You can choose the log level by using the env "RUST_LOG", ex. `RUST_LOG=warn assembler ...`
  - Progress information and status messages are available via the `info` log level (default)
  - Logs are always written to stderr
  - Log level "debug" gives you more insight in the proceedings of the assembler, especially what instruction generates which machine code
- More test coverage
- New hardware supported instructions
  - `mulhu R1, R2, R3` - Unsigned high multiplication
  - `mulhsu R1, R2, R3` - Unsigned and signed high multiplication
  - `div R1, R2, R3` - Signed division
  - `divu R1, R2, R3` - Unsigned division (previously subroutine only)
  - `rem R1, R2, R3` - Signed remainder
  - `remu R1, R2, R3` - Unsigned remainder (previously subroutine only)
- More examples
  - `fakultaet_64bit.asm` which uses 64 bits to store the solution
  - `assembler_crasher_2000.asm` which is a very long assembly file **(Do NOT use debug log level)**
  - `hardware_test.asm` which is a program to test the hardware (end of execution, register x6 == 0xDEADBEEF)
- Better error reporting, altough still basic
- Taskfile.yaml for release automation (dev-ops)
- Debug output format
  - That format only prints to the console and will not write to any file
- Comment flag for mif format
  - Causes instructions to be included in human readable form as comments
  - Only works for mif format

### Changed

- Internal representation of some instructions (renamed)
  - No changes in behavior
- Internal structuring of modules
  - Also refactored some modules
  - No changes in behavior
- Panic behavior of functions
  - They now return errors and present them better to users!
- Mif format with 8 bit word width is now more compact

### Deprecated

- 8 bit word width for MIF format
  - We don't have a use for that and removing this feature could reduce the complexity of some functions

### Removed

- Multiplication subroutine and handling
  - Multiplication was hardware supported before and code has been commented out
  - No changes in behavior
- Division and Remainder subroutine and handling
  - These are now handled in hardware
  - No changes in behavior

### Fixed

- Running tests with all-features flag
- Bug that resulted in wrong jump and load addresses when using read after write nop insertion compilation flag
- Parsing bug that disallowed certain longer instructions because they were overshadowed (ex. lh before lhu)

## [1.1.2] - 2024-02-03

### Fixed

- Macro instructions with immediates that get expanded to multiple instructions
  - In certain situations these got optimized to one instruction instead of two, which resulted in wrong immediates
- Parsing instructions that also have shorter instructions as substring
  - There were instructions that could not get parsed because the shorter instructions have been matched incorrectly

## [1.1.1] - 2024-02-02

### Added

- Aarch64 (arm64) MacOS target for binaries

### Fixed

- Local labels not being found in nop insertion optimization step
- Func3 of Store instructions

## [1.1.0] - 2024-02-01

### Added

- Simple readme.md
- Cargo binstall metadata
  - binstall command is now shorter!
- Examples for assembly code under the "examples" directory
- New CLI arguments
  - `--format` or `-f` that specifies in which format the output should appear
    - Possible values are "raw" and "mif"
  - `--depth` that specifies the address count of the "mif" format file
    - Possible values are 1 to 65535
  - `--width` that specifies the width of a word
    - Possible values are 8 and 32
  - The default format is now "mif"
- Better error handling for output file writes
- Ability to write single line comments in the assembly code
  - Use '; < COMMENT >' to comment something in the code, works inline as well as before
  - Example:
    ```
    ; WORKS
        ; WORKS
    nop     ; WORKS
    ; WORKS LIKE A CHAMP ^^
    ```
- Repeat Macro, which can be used to.. well repeat instructions and macros!
  - Use 'rep < DEC >, [ MACRO | INSTRUCTION ]' to repeat the macro or instruction DEC amount of times
  - Nested repeat macros are not supported!
  - Example:
    ```
    ; WORKS
    rep 20, nop
    ; ERROR
    rep 20, rep 40, nop
    ```
- More tests

### Changed

- Default output path
  - Default output path of "mif" files is now "./a.mif"
  - Default output path of "raw" files is now "./a.bin"

### Fixed

- Writing output file if the file cannot be written to due to an error
  - File is now not written
- Bit masking for immediates in shift operations with immediates
  - This resulted in incorrect amount of shifts
- Endianness
  - Little endian is now used for binary output
- `call <LABL>` and `tail <LABL>`
  - Using these resulted in wrong jumps

## [1.0.1] - 2024-01-26

### Added

- Gitea Codeowners file for responsibility management
  - No changes in program behavior

### Changed

- Build option flags for the release build
  - Binaries are now significantly smaller & probably faster in execution as well
  - Release builds now take a little bit more time

### Removed

- A doc file from the repo, which contained outdated information
  - No changes in program behavior
- Part of help string for "--no-nop-insertion" flag, which stated that this option was not respected
  - The flag was respected before, so no changes in program behavior

### Fixed

- NOP insertion for load instructions
  - The wrong register was being used to look for hazards

## [1.0.0] - 2024-01-23

### Added

- Support for most of the RV32I instructions
  - No support for ecall and ebreak (yet)
- Subroutines for some instructions of the RV32M instruction set, that are not supported by hardware
  - remu
  - div (subject of name change in later releases)
- Some Macros for easier use, for example:
  - Stack operations (push, pop)
  - Load address (la), load immediate (li), call, tail, mv...
- Linker for linking multiple assembly files to one binary
  - Global and local (file only) labels
- Simple CLI
  - Currently three arguments: input (multiple paths), output (optional, one path), no-nop-insertion (flag)
- Basic Optimizer for automatic insertion of nop instructions to circumvent data dependencies
- Use of all hardware features available
  - Forwarding unit, Multiplication hardware instruction

<!-- next-url -->
[Unreleased]: https://git.mafiasi.de/Prj-MR/Assembler/compare/1.2.0...HEAD
[1.2.0]: https://git.mafiasi.de/Prj-MR/Assembler/compare/1.1.2...1.2.0
[1.1.2]: https://git.mafiasi.de/Prj-MR/Assembler/compare/1.1.1...1.1.2
[1.1.1]: https://git.mafiasi.de/Prj-MR/Assembler/compare/1.1.0...1.1.1
[1.1.0]: https://git.mafiasi.de/Prj-MR/Assembler/compare/1.0.1...1.1.0
[1.0.1]: https://git.mafiasi.de/Prj-MR/Assembler/compare/1.0.0...1.0.1
[1.0.0]: https://git.mafiasi.de/Prj-MR/Assembler/compare/05d33c7556d2d3d08d2bc21aa930810ab19428c1...1.0.0<|MERGE_RESOLUTION|>--- conflicted
+++ resolved
@@ -11,11 +11,9 @@
 
 ### Added
 
-<<<<<<< HEAD
 - Last instructions of RV32I for debugging & RARS compatibility
   - `ecall` - System call (should not be used, we don't have an OS)
   - `ebreak` - Breaking point for debugging purposes (should be used in debugger only)
-=======
 - Automatic stack pointer initialization!
   - Stack pointer is automatically initialized to 4096 bytes
   - Use `--no-sp-init` to avoid initializing stack pointer
@@ -37,7 +35,6 @@
 
 - Data label after aligning halfs before words and dwords
   - This resulted in wrong labels afterwards. 
->>>>>>> f97b6075
 
 ## [1.2.0] - 2024-02-10
 
