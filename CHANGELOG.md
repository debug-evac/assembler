--- conflicted
+++ resolved
@@ -11,12 +11,9 @@
 
 ### Added
 
-<<<<<<< HEAD
 - Simple readme.md
-=======
 - Cargo binstall metadata
   - binstall command is now shorter and supports verifying signatures automatically!
->>>>>>> 36699af4
 - Examples for assembly code under the "examples" directory
 - New CLI arguments
   - `--format` or `-f` that specifies in which format the output should appear
@@ -37,9 +34,7 @@
 ### Fixed
 
 - Writing output file if the file cannot be written to due to an error
-
-### Fixed
-
+  - File is now not written
 - Bit masking for immediates in shift operations with immediates
   - This resulted in incorrect amount of shifts
 - Endianness
