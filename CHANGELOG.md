--- conflicted
+++ resolved
@@ -15,7 +15,15 @@
 - Cargo binstall metadata
   - binstall command is now shorter and supports verifying signatures automatically!
 - Examples for assembly code under the "examples" directory
-<<<<<<< HEAD
+- New CLI arguments
+  - `--format` or `-f` that specifies in which format the output should appear
+    - Possible values are "raw" and "mif"
+  - `--depth` that specifies the address count of the "mif" format file
+    - Possible values are 1 to 65535
+  - `--width` that specifies the width of a word
+    - Possible values are 8 and 32
+  - The default format is now "mif"
+- Better error handling for output file writes
 - Ability to write single line comments in the assembly code
   - Use '; < COMMENT >' to comment something in the code, works inline as well as before
   - Example:
@@ -35,23 +43,12 @@
     ; ERROR
     rep 20, rep 40, nop
     ```
-=======
-- New CLI arguments
-  - `--format` or `-f` that specifies in which format the output should appear
-    - Possible values are "raw" and "mif"
-  - `--depth` that specifies the address count of the "mif" format file
-    - Possible values are 1 to 65535
-  - `--width` that specifies the width of a word
-    - Possible values are 8 and 32
-  - The default format is now "mif"
-- Better error handling for output file writes
 
 ### Changed
 
 - Default output path
   - Default output path of "mif" files is now "./a.mif"
   - Default output path of "raw" files is now "./a.bin"
->>>>>>> 0ff07ba4
 
 ### Fixed
 
