--- conflicted
+++ resolved
@@ -11,12 +11,10 @@
 
 ### Added
 
-<<<<<<< HEAD
 - Automatic stack pointer initialization!
   - Stack pointer is automatically initialized to 4096 bytes
   - Use `--no-sp-init` to avoid initializing stack pointer
   - Note: When using `push` and `pop` the very bottom byte of the stack is not used. This may be subject to change!
-=======
 - Initial support for label constants!
   - `.eqv <LABEL>, <IMMEDIATE>` can be used to set the label to that immediate
   - `li <REG>, <LABEL>` can be used to load that label into a register
@@ -31,7 +29,6 @@
 
 - Data label after aligning halfs before words and dwords
   - This resulted in wrong labels afterwards. 
->>>>>>> d8628393
 
 ## [1.2.0] - 2024-02-10
 
