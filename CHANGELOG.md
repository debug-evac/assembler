# Changelog

All notable changes to this project will be documented in this file.

The format is based on [Keep a Changelog](https://keepachangelog.com/en/1.0.0/),
and this project adheres to [Semantic Versioning](https://semver.org/spec/v2.0.0.html).

<!-- next-header -->

## [Unreleased] - ReleaseDate

### Added

<<<<<<< HEAD
- Debug information for data parsing sub step

### Changed

- Information presentation in debugging log level
  - the information should be more concise
=======
- Automatic stack pointer initialization!
  - Stack pointer is automatically initialized to 4096 bytes
  - Use `--no-sp-init` to avoid initializing stack pointer
  - Note: When using `push` and `pop` the very bottom byte of the stack is not used. This may be subject to change!
- Initial support for label constants!
  - `.eqv <LABEL>, <IMMEDIATE>` can be used to set the label to that immediate
  - `li <REG>, <LABEL>` can be used to load that label into a register
- More tests

### Changed

- 8 bit word width for MIF format being deprecated
  - It will not be deprecated!

### Fixed

- Data label after aligning halfs before words and dwords
  - This resulted in wrong labels afterwards. 
>>>>>>> ba864c2d

## [1.2.0] - 2024-02-10

### Added

- Initial & experimental support for constants and assembler directives!
  - Currently only initializing constants are supported with the `.byte`, `.half`, `.word`, `.dword`, `.ascii`, `.asciz` and `.string` identifier
  - To use constants you have to use sections, namely `.data` for constant declarations and `.text` for instructions
  - It is compatible to RARS, if you want to look there first!
  - If you specify `.data`, that data will be stored in a separate file with the same name but `<name>.mem.<ext>` 
  - Note: Comment has no effect on data mifs
- Simple progress bar for tracking... well, progress!
  - Progress bars are always written to stderr
- Simple Logging
  - There are multiple log levels: [error, warn, info, debug, trace, off] with error being the highest priority (always on unless log_level == off) and trace being the lowest priority (always off unless log_level == trace)
  - You can choose the log level by using the env "RUST_LOG", ex. `RUST_LOG=warn assembler ...`
  - Progress information and status messages are available via the `info` log level (default)
  - Logs are always written to stderr
  - Log level "debug" gives you more insight in the proceedings of the assembler, especially what instruction generates which machine code
- More test coverage
- New hardware supported instructions
  - `mulhu R1, R2, R3` - Unsigned high multiplication
  - `mulhsu R1, R2, R3` - Unsigned and signed high multiplication
  - `div R1, R2, R3` - Signed division
  - `divu R1, R2, R3` - Unsigned division (previously subroutine only)
  - `rem R1, R2, R3` - Signed remainder
  - `remu R1, R2, R3` - Unsigned remainder (previously subroutine only)
- More examples
  - `fakultaet_64bit.asm` which uses 64 bits to store the solution
  - `assembler_crasher_2000.asm` which is a very long assembly file **(Do NOT use debug log level)**
  - `hardware_test.asm` which is a program to test the hardware (end of execution, register x6 == 0xDEADBEEF)
- Better error reporting, altough still basic
- Taskfile.yaml for release automation (dev-ops)
- Debug output format
  - That format only prints to the console and will not write to any file
- Comment flag for mif format
  - Causes instructions to be included in human readable form as comments
  - Only works for mif format

### Changed

- Internal representation of some instructions (renamed)
  - No changes in behavior
- Internal structuring of modules
  - Also refactored some modules
  - No changes in behavior
- Panic behavior of functions
  - They now return errors and present them better to users!
- Mif format with 8 bit word width is now more compact

### Deprecated

- 8 bit word width for MIF format
  - We don't have a use for that and removing this feature could reduce the complexity of some functions

### Removed

- Multiplication subroutine and handling
  - Multiplication was hardware supported before and code has been commented out
  - No changes in behavior
- Division and Remainder subroutine and handling
  - These are now handled in hardware
  - No changes in behavior

### Fixed

- Running tests with all-features flag
- Bug that resulted in wrong jump and load addresses when using read after write nop insertion compilation flag
- Parsing bug that disallowed certain longer instructions because they were overshadowed (ex. lh before lhu)

## [1.1.2] - 2024-02-03

### Fixed

- Macro instructions with immediates that get expanded to multiple instructions
  - In certain situations these got optimized to one instruction instead of two, which resulted in wrong immediates
- Parsing instructions that also have shorter instructions as substring
  - There were instructions that could not get parsed because the shorter instructions have been matched incorrectly

## [1.1.1] - 2024-02-02

### Added

- Aarch64 (arm64) MacOS target for binaries

### Fixed

- Local labels not being found in nop insertion optimization step
- Func3 of Store instructions

## [1.1.0] - 2024-02-01

### Added

- Simple readme.md
- Cargo binstall metadata
  - binstall command is now shorter!
- Examples for assembly code under the "examples" directory
- New CLI arguments
  - `--format` or `-f` that specifies in which format the output should appear
    - Possible values are "raw" and "mif"
  - `--depth` that specifies the address count of the "mif" format file
    - Possible values are 1 to 65535
  - `--width` that specifies the width of a word
    - Possible values are 8 and 32
  - The default format is now "mif"
- Better error handling for output file writes
- Ability to write single line comments in the assembly code
  - Use '; < COMMENT >' to comment something in the code, works inline as well as before
  - Example:
    ```
    ; WORKS
        ; WORKS
    nop     ; WORKS
    ; WORKS LIKE A CHAMP ^^
    ```
- Repeat Macro, which can be used to.. well repeat instructions and macros!
  - Use 'rep < DEC >, [ MACRO | INSTRUCTION ]' to repeat the macro or instruction DEC amount of times
  - Nested repeat macros are not supported!
  - Example:
    ```
    ; WORKS
    rep 20, nop
    ; ERROR
    rep 20, rep 40, nop
    ```
- More tests

### Changed

- Default output path
  - Default output path of "mif" files is now "./a.mif"
  - Default output path of "raw" files is now "./a.bin"

### Fixed

- Writing output file if the file cannot be written to due to an error
  - File is now not written
- Bit masking for immediates in shift operations with immediates
  - This resulted in incorrect amount of shifts
- Endianness
  - Little endian is now used for binary output
- `call <LABL>` and `tail <LABL>`
  - Using these resulted in wrong jumps

## [1.0.1] - 2024-01-26

### Added

- Gitea Codeowners file for responsibility management
  - No changes in program behavior

### Changed

- Build option flags for the release build
  - Binaries are now significantly smaller & probably faster in execution as well
  - Release builds now take a little bit more time

### Removed

- A doc file from the repo, which contained outdated information
  - No changes in program behavior
- Part of help string for "--no-nop-insertion" flag, which stated that this option was not respected
  - The flag was respected before, so no changes in program behavior

### Fixed

- NOP insertion for load instructions
  - The wrong register was being used to look for hazards

## [1.0.0] - 2024-01-23

### Added

- Support for most of the RV32I instructions
  - No support for ecall and ebreak (yet)
- Subroutines for some instructions of the RV32M instruction set, that are not supported by hardware
  - remu
  - div (subject of name change in later releases)
- Some Macros for easier use, for example:
  - Stack operations (push, pop)
  - Load address (la), load immediate (li), call, tail, mv...
- Linker for linking multiple assembly files to one binary
  - Global and local (file only) labels
- Simple CLI
  - Currently three arguments: input (multiple paths), output (optional, one path), no-nop-insertion (flag)
- Basic Optimizer for automatic insertion of nop instructions to circumvent data dependencies
- Use of all hardware features available
  - Forwarding unit, Multiplication hardware instruction

<!-- next-url -->
[Unreleased]: https://git.mafiasi.de/Prj-MR/Assembler/compare/1.2.0...HEAD
[1.2.0]: https://git.mafiasi.de/Prj-MR/Assembler/compare/1.1.2...1.2.0
[1.1.2]: https://git.mafiasi.de/Prj-MR/Assembler/compare/1.1.1...1.1.2
[1.1.1]: https://git.mafiasi.de/Prj-MR/Assembler/compare/1.1.0...1.1.1
[1.1.0]: https://git.mafiasi.de/Prj-MR/Assembler/compare/1.0.1...1.1.0
[1.0.1]: https://git.mafiasi.de/Prj-MR/Assembler/compare/1.0.0...1.0.1
[1.0.0]: https://git.mafiasi.de/Prj-MR/Assembler/compare/05d33c7556d2d3d08d2bc21aa930810ab19428c1...1.0.0<|MERGE_RESOLUTION|>--- conflicted
+++ resolved
@@ -11,14 +11,6 @@
 
 ### Added
 
-<<<<<<< HEAD
-- Debug information for data parsing sub step
-
-### Changed
-
-- Information presentation in debugging log level
-  - the information should be more concise
-=======
 - Automatic stack pointer initialization!
   - Stack pointer is automatically initialized to 4096 bytes
   - Use `--no-sp-init` to avoid initializing stack pointer
@@ -27,17 +19,19 @@
   - `.eqv <LABEL>, <IMMEDIATE>` can be used to set the label to that immediate
   - `li <REG>, <LABEL>` can be used to load that label into a register
 - More tests
+- Debug information for data parsing sub step
 
 ### Changed
 
 - 8 bit word width for MIF format being deprecated
   - It will not be deprecated!
+- Information presentation in debugging log level
+  - the information should be more concise
 
 ### Fixed
 
 - Data label after aligning halfs before words and dwords
   - This resulted in wrong labels afterwards. 
->>>>>>> ba864c2d
 
 ## [1.2.0] - 2024-02-10
 
