# Changelog

All notable changes to this project will be documented in this file.

The format is based on [Keep a Changelog](https://keepachangelog.com/en/1.0.0/),
and this project adheres to [Semantic Versioning](https://semver.org/spec/v2.0.0.html).

<!-- next-header -->

## [Unreleased] - ReleaseDate

<<<<<<< HEAD
### Added

- Simple progress bar for tracking... well, progress!
  - Progress bars are always written to stderr
- Simple Logging
  - There are multiple log levels: [error, warn, info, debug, trace, off] with error being the highest priority (always on unless log_level == off) and trace being the lowest priority (always off unless log_level == trace)
  - You can choose the log level by using the env "RUST_LOG", ex. `RUST_LOG=warn assembler ...`
  - Progress information and status messages are available via the `info` log level (default)
  - Logs are always written to stderr
  - Log level "debug" gives you more insight in the proceedings of the assembler, especially what instruction generates which machine code
- More test coverage
- New hardware supported instructions
  - `mulhu R1, R2, R3` - Unsigned high multiplication
  - `mulhsu R1, R2, R3` - Unsigned and signed high multiplication

### Changed

- Internal representation of some instructions (renamed)
  - No changes in behavior

### Removed

- Multiplication subroutine and handling
  - Multiplication was hardware supported before and code has been commented out
  - No changes in behavior

### Fixed

- Running tests with all-features flag
- Bug that resulted in wrong jump and load addresses when using read after write nop insertion compilation flag
=======
## [1.1.2] - 2024-02-03

### Fixed

- Macro instructions with immediates that get expanded to multiple instructions
  - In certain situations these got optimized to one instruction instead of two, which resulted in wrong immediates
- Parsing instructions that also have shorter instructions as substring
  - There were instructions that could not get parsed because the shorter instructions have been matched incorrectly
>>>>>>> 56219e53

## [1.1.1] - 2024-02-02

### Added

- Aarch64 (arm64) MacOS target for binaries

### Fixed

- Local labels not being found in nop insertion optimization step
- Func3 of Store instructions

## [1.1.0] - 2024-02-01

### Added

- Simple readme.md
- Cargo binstall metadata
  - binstall command is now shorter!
- Examples for assembly code under the "examples" directory
- New CLI arguments
  - `--format` or `-f` that specifies in which format the output should appear
    - Possible values are "raw" and "mif"
  - `--depth` that specifies the address count of the "mif" format file
    - Possible values are 1 to 65535
  - `--width` that specifies the width of a word
    - Possible values are 8 and 32
  - The default format is now "mif"
- Better error handling for output file writes
- Ability to write single line comments in the assembly code
  - Use '; < COMMENT >' to comment something in the code, works inline as well as before
  - Example:
    ```
    ; WORKS
        ; WORKS
    nop     ; WORKS
    ; WORKS LIKE A CHAMP ^^
    ```
- Repeat Macro, which can be used to.. well repeat instructions and macros!
  - Use 'rep < DEC >, [ MACRO | INSTRUCTION ]' to repeat the macro or instruction DEC amount of times
  - Nested repeat macros are not supported!
  - Example:
    ```
    ; WORKS
    rep 20, nop
    ; ERROR
    rep 20, rep 40, nop
    ```
- More tests

### Changed

- Default output path
  - Default output path of "mif" files is now "./a.mif"
  - Default output path of "raw" files is now "./a.bin"

### Fixed

- Writing output file if the file cannot be written to due to an error
  - File is now not written
- Bit masking for immediates in shift operations with immediates
  - This resulted in incorrect amount of shifts
- Endianness
  - Little endian is now used for binary output
- `call <LABL>` and `tail <LABL>`
  - Using these resulted in wrong jumps

## [1.0.1] - 2024-01-26

### Added

- Gitea Codeowners file for responsibility management
  - No changes in program behavior

### Changed

- Build option flags for the release build
  - Binaries are now significantly smaller & probably faster in execution as well
  - Release builds now take a little bit more time

### Removed

- A doc file from the repo, which contained outdated information
  - No changes in program behavior
- Part of help string for "--no-nop-insertion" flag, which stated that this option was not respected
  - The flag was respected before, so no changes in program behavior

### Fixed

- NOP insertion for load instructions
  - The wrong register was being used to look for hazards

## [1.0.0] - 2024-01-23

### Added

- Support for most of the RV32I instructions
  - No support for ecall and ebreak (yet)
- Subroutines for some instructions of the RV32M instruction set, that are not supported by hardware
  - remu
  - div (subject of name change in later releases)
- Some Macros for easier use, for example:
  - Stack operations (push, pop)
  - Load address (la), load immediate (li), call, tail, mv...
- Linker for linking multiple assembly files to one binary
  - Global and local (file only) labels
- Simple CLI
  - Currently three arguments: input (multiple paths), output (optional, one path), no-nop-insertion (flag)
- Basic Optimizer for automatic insertion of nop instructions to circumvent data dependencies
- Use of all hardware features available
  - Forwarding unit, Multiplication hardware instruction

<!-- next-url -->
[Unreleased]: https://git.mafiasi.de/Prj-MR/Assembler/compare/1.1.2...HEAD
[1.1.2]: https://git.mafiasi.de/Prj-MR/Assembler/compare/1.1.1...1.1.2
[1.1.1]: https://git.mafiasi.de/Prj-MR/Assembler/compare/1.1.0...1.1.1
[1.1.0]: https://git.mafiasi.de/Prj-MR/Assembler/compare/1.0.1...1.1.0
[1.0.1]: https://git.mafiasi.de/Prj-MR/Assembler/compare/1.0.0...1.0.1
[1.0.0]: https://git.mafiasi.de/Prj-MR/Assembler/compare/05d33c7556d2d3d08d2bc21aa930810ab19428c1...1.0.0<|MERGE_RESOLUTION|>--- conflicted
+++ resolved
@@ -9,7 +9,6 @@
 
 ## [Unreleased] - ReleaseDate
 
-<<<<<<< HEAD
 ### Added
 
 - Simple progress bar for tracking... well, progress!
@@ -40,7 +39,7 @@
 
 - Running tests with all-features flag
 - Bug that resulted in wrong jump and load addresses when using read after write nop insertion compilation flag
-=======
+
 ## [1.1.2] - 2024-02-03
 
 ### Fixed
@@ -49,7 +48,6 @@
   - In certain situations these got optimized to one instruction instead of two, which resulted in wrong immediates
 - Parsing instructions that also have shorter instructions as substring
   - There were instructions that could not get parsed because the shorter instructions have been matched incorrectly
->>>>>>> 56219e53
 
 ## [1.1.1] - 2024-02-02
 
